{ 
  "nbformat": 4,
  "nbformat_minor": 0,
  "metadata": {
    "colab": {
      "name": "basic_classification.ipynb",
      "version": "0.3.2",
      "provenance": [],
      "private_outputs": true,
      "collapsed_sections": [],
      "toc_visible": true
    },
    "kernelspec": {
      "name": "python3",
      "display_name": "Python 3"
    }
  },
  "cells": [
    {
      "metadata": {
        "id": "MhoQ0WE77laV",
        "colab_type": "text"
      },
      "cell_type": "markdown",
      "source": [
        "##### Copyright 2018 The TensorFlow Authors."
      ]
    },
    {
      "metadata": {
        "id": "_ckMIh7O7s6D",
        "colab_type": "code",
        "colab": {}
      },
      "cell_type": "code",
      "source": [
        "#@title Licensed under the Apache License, Version 2.0 (the \"License\");\n",
        "# you may not use this file except in compliance with the License.\n",
        "# You may obtain a copy of the License at\n",
        "#\n",
        "# https://www.apache.org/licenses/LICENSE-2.0\n",
        "#\n",
        "# Unless required by applicable law or agreed to in writing, software\n",
        "# distributed under the License is distributed on an \"AS IS\" BASIS,\n",
        "# WITHOUT WARRANTIES OR CONDITIONS OF ANY KIND, either express or implied.\n",
        "# See the License for the specific language governing permissions and\n",
        "# limitations under the License."
      ],
      "execution_count": 0,
      "outputs": []
    },
    {
      "metadata": {
        "id": "vasWnqRgy1H4",
        "colab_type": "code",
        "colab": {}
      },
      "cell_type": "code",
      "source": [
        "#@title MIT License\n",
        "#\n",
        "# Copyright (c) 2017 François Chollet\n",
        "#\n",
        "# Permission is hereby granted, free of charge, to any person obtaining a\n",
        "# copy of this software and associated documentation files (the \"Software\"),\n",
        "# to deal in the Software without restriction, including without limitation\n",
        "# the rights to use, copy, modify, merge, publish, distribute, sublicense,\n",
        "# and/or sell copies of the Software, and to permit persons to whom the\n",
        "# Software is furnished to do so, subject to the following conditions:\n",
        "#\n",
        "# The above copyright notice and this permission notice shall be included in\n",
        "# all copies or substantial portions of the Software.\n",
        "#\n",
        "# THE SOFTWARE IS PROVIDED \"AS IS\", WITHOUT WARRANTY OF ANY KIND, EXPRESS OR\n",
        "# IMPLIED, INCLUDING BUT NOT LIMITED TO THE WARRANTIES OF MERCHANTABILITY,\n",
        "# FITNESS FOR A PARTICULAR PURPOSE AND NONINFRINGEMENT. IN NO EVENT SHALL\n",
        "# THE AUTHORS OR COPYRIGHT HOLDERS BE LIABLE FOR ANY CLAIM, DAMAGES OR OTHER\n",
        "# LIABILITY, WHETHER IN AN ACTION OF CONTRACT, TORT OR OTHERWISE, ARISING\n",
        "# FROM, OUT OF OR IN CONNECTION WITH THE SOFTWARE OR THE USE OR OTHER\n",
        "# DEALINGS IN THE SOFTWARE."
      ],
      "execution_count": 0,
      "outputs": []
    },
    {
      "metadata": {
        "id": "jYysdyb-CaWM",
        "colab_type": "text"
      },
      "cell_type": "markdown",
      "source": [
        "# Train your first neural network "
      ]
    },
    {
      "metadata": {
        "id": "S5Uhzt6vVIB2",
        "colab_type": "text"
      },
      "cell_type": "markdown",
      "source": [
        "<table align=\"left\"><td>\n",
        "<a target=\"_blank\"  href=\"https://colab.sandbox.google.com/github/tensorflow/models/blob/master/samples/core/get_started/basic_classification.ipynb\">\n",
        "    <img src=\"https://www.tensorflow.org/images/colab_logo_32px.png\" />Run in Google Colab</a>  \n",
        "</td><td>\n",
        "<a target=\"_blank\"  href=\"https://github.com/tensorflow/models/blob/master/samples/core/get_started/basic_classification.ipynb\"><img width=32px src=\"https://www.tensorflow.org/images/GitHub-Mark-32px.png\" />View source on Github</a></td></table>\n"
      ]
    },
    {
      "metadata": {
        "id": "FbVhjPpzn6BM",
        "colab_type": "text"
      },
      "cell_type": "markdown",
      "source": [
        "In this guide, we will train a neural network model to classify images of clothing, like sneakers and shirts. It's fine if you don't understand all the details, this is a fast-paced overview of a complete TensorFlow program with the details explained as we go.\n",
        "\n",
        "This guide uses [tf.keras](https://www.tensorflow.org/programmers_guide/keras), a high-level API to build and train models in TensorFlow."
      ]
    },
    {
      "metadata": {
        "id": "dzLKpmZICaWN",
        "colab_type": "code",
        "colab": {}
      },
      "cell_type": "code",
      "source": [
        "# TensorFlow and tf.keras\n",
        "import tensorflow as tf\n",
        "from tensorflow import keras\n",
        "\n",
        "# Helper libraries\n",
        "import numpy as np\n",
        "import matplotlib.pyplot as plt\n",
        "\n",
        "print(tf.__version__)"
      ],
      "execution_count": 0,
      "outputs": []
    },
    {
      "metadata": {
        "id": "yR0EdgrLCaWR",
        "colab_type": "text"
      },
      "cell_type": "markdown",
      "source": [
        "## Import the Fashion MNIST dataset"
      ]
    },
    {
      "metadata": {
        "id": "DLdCchMdCaWQ",
        "colab_type": "text"
      },
      "cell_type": "markdown",
      "source": [
        "This guide uses the [Fashion MNIST](https://github.com/zalandoresearch/fashion-mnist) dataset which contains 70,000 grayscale images in 10 categories. The images show individual articles of clothing at low resolution (28 by 28 pixels), as seen here:\n",
        "\n",
        "<table>\n",
        "  <tr><td>\n",
        "    <img src=\"https://tensorflow.org/images/fashion-mnist-sprite.png\"\n",
        "         alt=\"Fashion MNIST sprite\"  width=\"600\">\n",
        "  </td></tr>\n",
        "  <tr><td align=\"center\">\n",
        "    <b>Figure 1.</b> <a href=\"https://github.com/zalandoresearch/fashion-mnist\">Fashion-MNIST samples</a> (by Zalando, MIT License).<br/>&nbsp;\n",
        "  </td></tr>\n",
        "</table>\n",
        "\n",
        "Fashion MNIST is intended as a drop-in replacement for the classic [MNIST](http://yann.lecun.com/exdb/mnist/) dataset—often used as the \"Hello, World\" of machine learning programs for computer vision. The MNIST dataset contains images of handwritten digits (0, 1, 2, etc) in an identical format to the articles of clothing we'll use here.\n",
        "\n",
        "This guide uses Fashion MNIST for variety, and because it's a slightly more challenging problem than regular MNIST. Both datasets are relatively small and are useful to verify that an algorithm works as expected. They're good starting points to test and debug code. \n",
        "\n",
        "We will use 60,000 images to train the network and 10,000 images to evaluate how accurately the network learned to classify images. You can acess the Fashon MNIST directly from TensorFlow, just import and load the data:"
      ]
    },
    {
      "metadata": {
        "id": "7MqDQO0KCaWS",
        "colab_type": "code",
        "colab": {}
      },
      "cell_type": "code",
      "source": [
        "fashion_mnist = keras.datasets.fashion_mnist\n",
        "\n",
        "(train_images, train_labels), (test_images, test_labels) = fashion_mnist.load_data()"
      ],
      "execution_count": 0,
      "outputs": []
    },
    {
      "metadata": {
        "id": "t9FDsUlxCaWW",
        "colab_type": "text"
      },
      "cell_type": "markdown",
      "source": [
        "Loading the dataset returns four NumPy arrays:\n",
        "\n",
        "* The `train_images` and `train_labels` arrays are the *training set*, this is the data the model uses to learn.\n",
        "* The model is tested against the *test set*, the `test_images` and `test_labels` arrays.\n",
        "\n",
        "The images are 28x28 numpy arrays, with pixel values ranging between 0 and 255. The *labels* are an array of integers, ranging from 0 to 9. These correspond to the *class* of clothing the image represents:\n",
        "\n",
        "<table>\n",
        "  <tr>\n",
        "    <th>Label</th>\n",
        "    <th>Class</th> \n",
        "  </tr>\n",
        "  <tr>\n",
        "    <td>0</td>\n",
        "    <td>T-shirt/top</td> \n",
        "  </tr>\n",
        "  <tr>\n",
        "    <td>1</td>\n",
        "    <td>Trouser</td> \n",
        "  </tr>\n",
        "    <tr>\n",
        "    <td>2</td>\n",
        "    <td>Pullover</td> \n",
        "  </tr>\n",
        "    <tr>\n",
        "    <td>3</td>\n",
        "    <td>Dress</td> \n",
        "  </tr>\n",
        "    <tr>\n",
        "    <td>4</td>\n",
        "    <td>Coat</td> \n",
        "  </tr>\n",
        "    <tr>\n",
        "    <td>5</td>\n",
        "    <td>Sandal</td> \n",
        "  </tr>\n",
        "    <tr>\n",
        "    <td>6</td>\n",
        "    <td>Shirt</td> \n",
        "  </tr>\n",
        "    <tr>\n",
        "    <td>7</td>\n",
        "    <td>Sneaker</td> \n",
        "  </tr>\n",
        "    <tr>\n",
        "    <td>8</td>\n",
        "    <td>Bag</td> \n",
        "  </tr>\n",
        "    <tr>\n",
        "    <td>9</td>\n",
        "    <td>Ankle boot</td> \n",
        "  </tr>\n",
        "</table>\n",
        "\n",
        "Each image is mapped to a single label. Since the *class names* are not included with the dataset, store them here to use later when plotting the images:"
      ]
    },
    {
      "metadata": {
        "id": "IjnLH5S2CaWx",
        "colab_type": "code",
        "colab": {}
      },
      "cell_type": "code",
      "source": [
        "class_names = ['T-shirt/top', 'Trouser', 'Pullover', 'Dress', 'Coat', \n",
        "               'Sandal', 'Shirt', 'Sneaker', 'Bag', 'Ankle boot']"
      ],
      "execution_count": 0,
      "outputs": []
    },
    {
      "metadata": {
        "id": "Brm0b_KACaWX",
        "colab_type": "text"
      },
      "cell_type": "markdown",
      "source": [
        "## Explore the data\n",
        "\n",
        "Let's explore the format of the dataset before training the model. The following shows there are 60,000 images in the training set, with each image represented as 28 x 28 pixels:"
      ]
    },
    {
      "metadata": {
        "id": "zW5k_xz1CaWX",
        "colab_type": "code",
        "colab": {}
      },
      "cell_type": "code",
      "source": [
        "train_images.shape"
      ],
      "execution_count": 0,
      "outputs": []
    },
    {
      "metadata": {
        "id": "cIAcvQqMCaWf",
        "colab_type": "text"
      },
      "cell_type": "markdown",
      "source": [
        "Likewise, there are 60,000 labels in the training set:"
      ]
    },
    {
      "metadata": {
        "id": "TRFYHB2mCaWb",
        "colab_type": "code",
        "colab": {}
      },
      "cell_type": "code",
      "source": [
        "len(train_labels)"
      ],
      "execution_count": 0,
      "outputs": []
    },
    {
      "metadata": {
        "id": "YSlYxFuRCaWk",
        "colab_type": "text"
      },
      "cell_type": "markdown",
      "source": [
        "Each label is an integer between 0 and 9:"
      ]
    },
    {
      "metadata": {
        "id": "XKnCTHz4CaWg",
        "colab_type": "code",
        "colab": {}
      },
      "cell_type": "code",
      "source": [
        "train_labels"
      ],
      "execution_count": 0,
      "outputs": []
    },
    {
      "metadata": {
        "id": "TMPI88iZpO2T",
        "colab_type": "text"
      },
      "cell_type": "markdown",
      "source": [
        "There are 10,000 images in the test set. Again, each image is represented as 28 x 28 pixels:"
      ]
    },
    {
      "metadata": {
        "id": "2KFnYlcwCaWl",
        "colab_type": "code",
        "colab": {}
      },
      "cell_type": "code",
      "source": [
        "test_images.shape"
      ],
      "execution_count": 0,
      "outputs": []
    },
    {
      "metadata": {
        "id": "rd0A0Iu0CaWq",
        "colab_type": "text"
      },
      "cell_type": "markdown",
      "source": [
        "And the test set contains 10,000 images labels:"
      ]
    },
    {
      "metadata": {
        "id": "iJmPr5-ACaWn",
        "colab_type": "code",
        "colab": {}
      },
      "cell_type": "code",
      "source": [
        "len(test_labels)"
      ],
      "execution_count": 0,
      "outputs": []
    },
    {
      "metadata": {
        "id": "ES6uQoLKCaWr",
        "colab_type": "text"
      },
      "cell_type": "markdown",
      "source": [
        "## Preprocess the data\n",
        "\n",
        "The data must be preprocessed before training the network. If you inspect the first image in the training set, you will see that the pixel values fall in the range of 0 to 255:"
      ]
    },
    {
      "metadata": {
        "id": "m4VEw8Ud9Quh",
        "colab_type": "code",
        "colab": {}
      },
      "cell_type": "code",
      "source": [
        "plt.figure()\n",
        "plt.imshow(train_images[0])\n",
        "plt.colorbar()\n",
        "plt.gca().grid(False)"
      ],
      "execution_count": 0,
      "outputs": []
    },
    {
      "metadata": {
        "id": "Wz7l27Lz9S1P",
        "colab_type": "text"
      },
      "cell_type": "markdown",
      "source": [
        "We will scale these values to a range of 0 to 1 before feeding to the neural network model. For this, cast the datatype of the image components from and integer to a float, and divide by 255. Here's the function to preprocess the images:"
      ]
    },
    {
      "metadata": {
<<<<<<< HEAD
=======
        "id": "DSD9qKcqCaWs",
        "colab_type": "code",
        "colab": {}
      },
      "cell_type": "code",
      "source": [
        "def preprocess(images):\n",
        "    images = images.astype(np.float32)\n",
        "    images = images / 255\n",
        "    return images"
      ],
      "execution_count": 0,
      "outputs": []
    },
    {
      "metadata": {
>>>>>>> 5bb9e6f3
        "id": "3jCZdQNNCaWv",
        "colab_type": "text"
      },
      "cell_type": "markdown",
      "source": [
        "It's important that the *training set* and the *testing set* are preprocessed in the same way:"
      ]
    },
    {
      "metadata": {
        "id": "bW5WzIPlCaWv",
        "colab_type": "code",
        "colab": {}
      },
      "cell_type": "code",
      "source": [
        "train_images = train_images / 255.0\n",
        "\n",
        "test_images = test_images / 255.0"
      ],
      "execution_count": 0,
      "outputs": []
    },
    {
      "metadata": {
        "id": "Ee638AlnCaWz",
        "colab_type": "text"
      },
      "cell_type": "markdown",
      "source": [
        "Display the first 25 images from the *training set* and display the class name below each image. Verify that the data is in the correct format and we're ready to build and train the network."
      ]
    },
    {
      "metadata": {
        "id": "oZTImqg_CaW1",
        "colab_type": "code",
        "colab": {}
      },
      "cell_type": "code",
      "source": [
        "import matplotlib.pyplot as plt\n",
        "%matplotlib inline\n",
        "\n",
        "plt.figure(figsize=(10,10))\n",
        "for i in range(25):\n",
        "    plt.subplot(5,5,i+1)\n",
        "    plt.xticks([])\n",
        "    plt.yticks([])\n",
        "    plt.grid('off')\n",
        "    plt.imshow(train_images[i], cmap=plt.cm.binary)\n",
        "    plt.xlabel(class_names[train_labels[i]])"
      ],
      "execution_count": 0,
      "outputs": []
    },
    {
      "metadata": {
        "id": "59veuiEZCaW4",
        "colab_type": "text"
      },
      "cell_type": "markdown",
      "source": [
        "## Build the model\n",
        "\n",
        "Building the neural network requires configuring the layers of the model, then compiling the model."
      ]
    },
    {
      "metadata": {
        "id": "Gxg1XGm0eOBy",
        "colab_type": "text"
      },
      "cell_type": "markdown",
      "source": [
        "### Setup the layers\n",
        "\n",
        "The basic building block of a neural network is the *layer*. Layers extract representations from the data fed into them. And, hopefully, these representations are more meaningful for the problem at hand.\n",
        "\n",
        "Most of deep learning consists of chaining together simple layers. Most layers, like `tf.keras.layers.Dense`, have parameters that are learned during training."
      ]
    },
    {
      "metadata": {
        "id": "9ODch-OFCaW4",
        "colab_type": "code",
        "colab": {}
      },
      "cell_type": "code",
      "source": [
        "model = keras.Sequential([\n",
        "    keras.layers.Flatten(input_shape=(28, 28)),\n",
        "    keras.layers.Dense(128, activation=tf.nn.relu),\n",
        "    keras.layers.Dense(10, activation=tf.nn.softmax)\n",
        "])"
      ],
      "execution_count": 0,
      "outputs": []
    },
    {
      "metadata": {
        "id": "gut8A_7rCaW6",
        "colab_type": "text"
      },
      "cell_type": "markdown",
      "source": [
        "The first layer in this network, `tf.keras.layers.Flatten`, transforms the format of the images from a 2d-array (of 28 by 28 pixels), to a 1d-array of 28 * 28 = 784 pixels. Think of this layer as unstacking rows of pixels in the image and lining them up. This layer has no parameters to learn, it only reformats the data.\n",
        "\n",
        "After the pixels are flattened, the network consists of a sequence of two `tf.keras.layers.Dense` layers. These are densely-connected, or fully-connected, neural layers. The first `Dense` layer has 128 nodes, or neurons. The second (and last) layer is a 10-node *softmax* layer—this returns an array of 10 probability scores that sum to 1. Each node contains a score that indicates the probability that the current image belongs to one of the 10 digit classes.\n",
        "\n",
        "### Compile the model\n",
        "\n",
        "Before the model is ready for training, it needs a few more settings. These are added during the model's *compile* step:\n",
        "\n",
        "* *Loss function* —This measures how accurate the model is during training. We want to minimize this function to \"steer\" the model in the right direction.\n",
        "* *Optimizer* —This is how the model is updated based on the data it sees and its loss function.\n",
        "* *Metrics* —Used to monitor the training and testing steps. The following example uses *accuracy*, the fraction of the images that are correctly classified."
      ]
    },
    {
      "metadata": {
        "id": "Lhan11blCaW7",
        "colab_type": "code",
        "colab": {}
      },
      "cell_type": "code",
      "source": [
        "model.compile(optimizer=tf.train.AdamOptimizer(), \n",
        "              loss='sparse_categorical_crossentropy',\n",
        "              metrics=['accuracy'])"
      ],
      "execution_count": 0,
      "outputs": []
    },
    {
      "metadata": {
        "id": "qKF6uW-BCaW-",
        "colab_type": "text"
      },
      "cell_type": "markdown",
      "source": [
        "## Train the model\n",
        "\n",
        "Training the neural network model requires the following steps:\n",
        "\n",
        "1. Feed the training data to the model—in this example, the `train_images` and `train_labels` arrays.\n",
        "2. The model learns to associate images and labels.\n",
        "3. We ask the model to make predictions about a test set—in this example, the `test_images` array. We verify that the predictions match the labels from the `test_labels` array.. \n",
        "\n",
        "To start training,  call the `model.fit` method—the model is \"fit\" to the training data:"
      ]
    },
    {
      "metadata": {
        "id": "xvwvpA64CaW_",
        "colab_type": "code",
        "colab": {}
      },
      "cell_type": "code",
      "source": [
        "model.fit(train_images, train_labels, epochs=5)"
      ],
      "execution_count": 0,
      "outputs": []
    },
    {
      "metadata": {
        "id": "W3ZVOhugCaXA",
        "colab_type": "text"
      },
      "cell_type": "markdown",
      "source": [
        "As the model trains, the loss and accuracy metrics are displayed. This model reaches an accuracy of about 0.88 (or 88%) on the training data."
      ]
    },
    {
      "metadata": {
        "id": "oEw4bZgGCaXB",
        "colab_type": "text"
      },
      "cell_type": "markdown",
      "source": [
        "## Evaluate accuracy\n",
        "\n",
        "Next, compare how the model performs on the test dataset:"
      ]
    },
    {
      "metadata": {
        "id": "VflXLEeECaXC",
        "colab_type": "code",
        "colab": {}
      },
      "cell_type": "code",
      "source": [
        "test_loss, test_acc = model.evaluate(test_images, test_labels)\n",
        "\n",
        "print('Test accuracy:', test_acc)"
      ],
      "execution_count": 0,
      "outputs": []
    },
    {
      "metadata": {
        "id": "yWfgsmVXCaXG",
        "colab_type": "text"
      },
      "cell_type": "markdown",
      "source": [
        "It turns out, the accuracy on the test dataset is a little less than the accuracy on the training dataset. This gap between training accuracy and test accuracy is an example of *overfitting*. Overfitting is when a machine learning model performs worse on new data than on their training data. "
      ]
    },
    {
      "metadata": {
        "id": "xsoS7CPDCaXH",
        "colab_type": "text"
      },
      "cell_type": "markdown",
      "source": [
        "## Make predictions\n",
        "\n",
        "With the model trained, we can use it to make predictions about some images."
      ]
    },
    {
      "metadata": {
        "id": "Gl91RPhdCaXI",
        "colab_type": "code",
        "colab": {}
      },
      "cell_type": "code",
      "source": [
        "predictions = model.predict(test_images)"
      ],
      "execution_count": 0,
      "outputs": []
    },
    {
      "metadata": {
        "id": "x9Kk1voUCaXJ",
        "colab_type": "text"
      },
      "cell_type": "markdown",
      "source": [
        "Here, the model has predicted the label for each image in the testing set. Let's take a look at the first prediction:"
      ]
    },
    {
      "metadata": {
        "id": "3DmJEUinCaXK",
        "colab_type": "code",
        "colab": {}
      },
      "cell_type": "code",
      "source": [
        "predictions[0]"
      ],
      "execution_count": 0,
      "outputs": []
    },
    {
      "metadata": {
        "id": "-hw1hgeSCaXN",
        "colab_type": "text"
      },
      "cell_type": "markdown",
      "source": [
        "A prediction is an array of 10 numbers. These describe the \"confidence\" of the model that the image corresponds to each of the 10 different articles of clothing. We can see see which label has the highest confidence value:"
      ]
    },
    {
      "metadata": {
        "id": "qsqenuPnCaXO",
        "colab_type": "code",
        "colab": {}
      },
      "cell_type": "code",
      "source": [
        "np.argmax(predictions[0])"
      ],
      "execution_count": 0,
      "outputs": []
    },
    {
      "metadata": {
        "id": "E51yS7iCCaXO",
        "colab_type": "text"
      },
      "cell_type": "markdown",
      "source": [
        "So the model is most confident that this image is an ankle boot, or `class_names[9]`. And we can check the test label to see this is correct:"
      ]
    },
    {
      "metadata": {
        "id": "Sd7Pgsu6CaXP",
        "colab_type": "code",
        "colab": {}
      },
      "cell_type": "code",
      "source": [
        "test_labels[0]"
      ],
      "execution_count": 0,
      "outputs": []
    },
    {
      "metadata": {
        "id": "kgdvGD52CaXR",
        "colab_type": "text"
      },
      "cell_type": "markdown",
      "source": [
        "Let's plot several images with their predictions. Correct prediction labels are green and incorrect prediction labels are red."
      ]
    },
    {
      "metadata": {
        "id": "YGBDAiziCaXR",
        "colab_type": "code",
        "colab": {}
      },
      "cell_type": "code",
      "source": [
        "# Plot the first 25 test images, their predicted label, and the true label\n",
        "# Color correct predictions in green, incorrect predictions in red\n",
        "plt.figure(figsize=(10,10))\n",
        "for i in range(25):\n",
        "    plt.subplot(5,5,i+1)\n",
        "    plt.xticks([])\n",
        "    plt.yticks([])\n",
        "    plt.grid('off')\n",
        "    plt.imshow(test_images[i], cmap=plt.cm.binary)\n",
        "    predicted_label = np.argmax(predictions[i])\n",
        "    true_label = test_labels[i]\n",
        "    if predicted_label == true_label:\n",
        "      color = 'green'\n",
        "    else:\n",
        "      color = 'red'\n",
        "    plt.xlabel(\"{} ({})\".format(class_names[predicted_label], \n",
        "                                  class_names[true_label]),\n",
        "                                  color=color)\n",
        "      "
      ],
      "execution_count": 0,
      "outputs": []
    },
    {
      "metadata": {
        "id": "R32zteKHCaXT",
        "colab_type": "text"
      },
      "cell_type": "markdown",
      "source": [
        "Finally, use the trained model to make a prediction about a single image. "
      ]
    },
    {
      "metadata": {
        "id": "yRJ7JU7JCaXT",
        "colab_type": "code",
        "colab": {}
      },
      "cell_type": "code",
      "source": [
        "# Grab an image from the test dataset\n",
        "img = test_images[0]\n",
        "\n",
        "print(img.shape)"
      ],
      "execution_count": 0,
      "outputs": []
    },
    {
      "metadata": {
        "id": "vz3bVp21CaXV",
        "colab_type": "text"
      },
      "cell_type": "markdown",
      "source": [
        "`tf.keras` models are optimized to make predictions on a *batch*, or collection, of examples at once. So even though we're using a single image, we need to add it to a list:"
      ]
    },
    {
      "metadata": {
        "id": "lDFh5yF_CaXW",
        "colab_type": "code",
        "colab": {}
      },
      "cell_type": "code",
      "source": [
        "# Add the image to a batch where it's the only member.\n",
        "img = (np.expand_dims(img,0))\n",
        "\n",
        "print(img.shape)"
      ],
      "execution_count": 0,
      "outputs": []
    },
    {
      "metadata": {
        "id": "EQ5wLTkcCaXY",
        "colab_type": "text"
      },
      "cell_type": "markdown",
      "source": [
        "Now predict the image:"
      ]
    },
    {
      "metadata": {
        "id": "o_rzNSdrCaXY",
        "colab_type": "code",
        "colab": {}
      },
      "cell_type": "code",
      "source": [
        "predictions = model.predict(img)\n",
        "\n",
        "print(predictions)"
      ],
      "execution_count": 0,
      "outputs": []
    },
    {
      "metadata": {
        "id": "cU1Y2OAMCaXb",
        "colab_type": "text"
      },
      "cell_type": "markdown",
      "source": [
        "`model.predict` returns a list of lists, one for each image in the batch of data. Grab the predictions for our (only) image in the batch:"
      ]
    },
    {
      "metadata": {
        "id": "2tRmdq_8CaXb",
        "colab_type": "code",
        "colab": {}
      },
      "cell_type": "code",
      "source": [
        "prediction = predictions[0]\n",
        "\n",
        "np.argmax(prediction)"
      ],
      "execution_count": 0,
      "outputs": []
    },
    {
      "metadata": {
        "id": "YFc2HbEVCaXd",
        "colab_type": "text"
      },
      "cell_type": "markdown",
      "source": [
        "And, as before, the model predicts a label of 9."
      ]
    },
    {
      "metadata": {
        "id": "fzHAx2M99WCd",
        "colab_type": "code",
        "colab": {}
      },
      "cell_type": "code",
      "source": [
        ""
      ],
      "execution_count": 0,
      "outputs": []
    }
  ]
}<|MERGE_RESOLUTION|>--- conflicted
+++ resolved
@@ -425,25 +425,6 @@
     },
     {
       "metadata": {
-<<<<<<< HEAD
-=======
-        "id": "DSD9qKcqCaWs",
-        "colab_type": "code",
-        "colab": {}
-      },
-      "cell_type": "code",
-      "source": [
-        "def preprocess(images):\n",
-        "    images = images.astype(np.float32)\n",
-        "    images = images / 255\n",
-        "    return images"
-      ],
-      "execution_count": 0,
-      "outputs": []
-    },
-    {
-      "metadata": {
->>>>>>> 5bb9e6f3
         "id": "3jCZdQNNCaWv",
         "colab_type": "text"
       },
