# A3C Blog Post
In order to run this code, you will need the following prerequisites:

* [OpenAI Gym](https://github.com/openai/gym) - `pip install gym`
<<<<<<< HEAD
* pyglet - `pip intall pyglet` 
* [TensorFlow](https://www.tensorflow.org/install/) - `pip install tensorflow==v1.14.0`
=======
* [pyglet](https://bitbucket.org/pyglet/pyglet/wiki/Home) - `pip install pyglet` 
* [TensorFlow](https://www.tensorflow.org/install/) - `pip install tensorflow`
>>>>>>> caa5158f
<|MERGE_RESOLUTION|>--- conflicted
+++ resolved
@@ -2,10 +2,5 @@
 In order to run this code, you will need the following prerequisites:
 
 * [OpenAI Gym](https://github.com/openai/gym) - `pip install gym`
-<<<<<<< HEAD
-* pyglet - `pip intall pyglet` 
-* [TensorFlow](https://www.tensorflow.org/install/) - `pip install tensorflow==v1.14.0`
-=======
 * [pyglet](https://bitbucket.org/pyglet/pyglet/wiki/Home) - `pip install pyglet` 
-* [TensorFlow](https://www.tensorflow.org/install/) - `pip install tensorflow`
->>>>>>> caa5158f
+* [TensorFlow](https://www.tensorflow.org/install/) - `pip install tensorflow==v1.14.0`