# DELF Training Instructions

This README documents the end-to-end process for training a landmark detection
and retrieval model using the DELF library on the
[Google Landmarks Dataset v2](https://github.com/cvdfoundation/google-landmark)
(GLDv2). This can be achieved following these steps:

1.  Install the DELF Python library.
2.  Download the raw images of the GLDv2 dataset.
3.  Prepare the training data.
4.  Run the training.

The next sections will cove each of these steps in greater detail.

## Prerequisites

Clone the [TensorFlow Model Garden](https://github.com/tensorflow/models)
repository and move into the `models/research/delf/delf/python/training`folder.

```
git clone https://github.com/tensorflow/models.git
cd models/research/delf/delf/python/training
```

## Install the DELF Library

<<<<<<< HEAD
To be able to use this code, please follow
[these instructions](INSTALL_INSTRUCTIONS.md) to properly install the DELF
library.
=======
The DELF Python library can be installed by running the
[`install_delf.sh`](./install_delf.sh) script using the command:

```
bash install_delf.sh
```

The script installs both the DELF library and its dependencies in the following
sequence:

*   Install TensorFlow 2.2 and TensorFlow 2.2 for GPU.
*   Install the [TF-Slim](https://github.com/google-research/tf-slim) library
    from source.
*   Download [protoc](https://github.com/protocolbuffers/protobuf) and compile
    the DELF Protocol Buffers.
*   Install the matplotlib, numpy, scikit-image, scipy and python3-tk Python
    libraries.
*   Install the
    [TensorFlow Object Detection API](https://github.com/tensorflow/models/tree/master/research/object_detection)
    from the cloned TensorFlow Model Garden repository.
*   Install the DELF package.

*Please note that the current installation only works on 64 bits Linux
architectures due to the `protoc` binary downloaded by the installation script.
If you wish to install the DELF library on other architectures please update the
[`install_delf.sh`](./install_delf.sh) script by referencing the desired
`protoc`
[binary release](https://github.com/protocolbuffers/protobuf/releases).*
>>>>>>> e6017471

## Download the GLDv2 Training Data

The [GLDv2](https://github.com/cvdfoundation/google-landmark) images are grouped
in 3 datasets: TRAIN, INDEX, TEST. Images in each dataset are grouped into
`*.tar` files and individually referenced in `*.csv`files containing training
metadata and licensing information. The number of `*.tar` files per dataset is
as follows:

*   TRAIN: 500 files.
*   INDEX: 100 files.
*   TEST: 20 files.

To download the GLDv2 images, run the
[`download_dataset.sh`](./download_dataset.sh) script like in the following
example:

```
bash download_dataset.sh 500 100 20
```

The script takes the following parameters, in order:

*   The number of image files from the TRAIN dataset to download (maximum 500).
*   The number of image files from the INDEX dataset to download (maximum 100).
*   The number of image files from the TEST dataset to download (maximum 20).

The script downloads the GLDv2 images under the following directory structure:

*   gldv2_dataset/
    *   train/ - Contains raw images from the TRAIN dataset.
    *   index/ - Contains raw images from the INDEX dataset.
    *   test/ - Contains raw images from the TEST dataset.

Each of the three folders `gldv2_dataset/train/`, `gldv2_dataset/index/` and
`gldv2_dataset/test/` contains the following:

*   The downloaded `*.tar` files.
*   The corresponding MD5 checksum files, `*.txt`.
*   The unpacked content of the downloaded files. (*Images are organized in
    folders and subfolders based on the first, second and third character in
    their file name.*)
*   The CSV files containing training and licensing metadata of the downloaded
    images.

*Please note that due to the large size of the GLDv2 dataset, the download can
take up to 12 hours and up to 1 TB of disk space. In order to save bandwidth and
disk space, you may want to start by downloading only the TRAIN dataset, the
only one required for the training, thus saving approximately ~95 GB, the
equivalent of the INDEX and TEST datasets. To further save disk space, the
`*.tar` files can be deleted after downloading and upacking them.*

## Prepare the Data for Training

Preparing the data for training consists of creating
[TFRecord](https://www.tensorflow.org/tutorials/load_data/tfrecord) files from
the raw GLDv2 images grouped into TRAIN and VALIDATION splits. The training set
produced contains only the *clean* subset of the GLDv2 dataset. The
[CVPR'20 paper](https://arxiv.org/abs/2004.01804) introducing the GLDv2 dataset
contains a detailed description of the *clean* subset.

Generating the TFRecord files containing the TRAIN and VALIDATION splits of the
*clean* GLDv2 subset can be achieved by running the
[`build_image_dataset.py`](./build_image_dataset.py) script. Assuming that the
GLDv2 images have been downloaded to the `gldv2_dataset` folder, the script can
be run as follows:

```
python3 build_image_dataset.py \
  --train_csv_path=gldv2_dataset/train/train.csv \
  --train_clean_csv_path=gldv2_dataset/train/train_clean.csv \
  --train_directory=gldv2_dataset/train/*/*/*/ \
  --output_directory=gldv2_dataset/tfrecord/ \
  --num_shards=128 \
  --generate_train_validation_splits \
  --validation_split_size=0.2
```

*Please refer to the source code of the
[`build_image_dataset.py`](./build_image_dataset.py) script for a detailed
description of its parameters.*

The TFRecord files written in the `OUTPUT_DIRECTORY` will be prefixed as
follows:

*   TRAIN split: `train-*`
*   VALIDATION split: `validation-*`

The same script can be used to generate TFRecord files for the TEST split for
post-training evaluation purposes. This can be achieved by adding the
parameters:

```
--test_csv_path=gldv2_dataset/train/test.csv \
--test_directory=gldv2_dataset/test/*/*/*/ \
```

In this scenario, the TFRecord files of the TEST split written in the
`OUTPUT_DIRECTORY` will be named according to the pattern `test-*`.

*Please note that due to the large size of the GLDv2 dataset, the generation of
the TFRecord files can take up to 12 hours and up to 500 GB of space disk.*

## Running the Training

For the training to converge faster, it is possible to initialize the ResNet
backbone with the weights of a pretrained ImageNet model. The ImageNet
checkpoint is available at the following location:
[`http://storage.googleapis.com/delf/resnet50_imagenet_weights.tar.gz`](http://storage.googleapis.com/delf/resnet50_imagenet_weights.tar.gz).
To download and unpack it run the following commands on a Linux box:

```
curl -Os http://storage.googleapis.com/delf/resnet50_imagenet_weights.tar.gz
tar -xzvf resnet50_imagenet_weights.tar.gz
```

Assuming the TFRecord files were generated in the `gldv2_dataset/tfrecord/`
directory, running the following command should start training a model and
output the results in the `gldv2_training` directory:

```
python3 train.py \
  --train_file_pattern=gldv2_dataset/tfrecord/train* \
  --validation_file_pattern=gldv2_dataset/tfrecord/validation* \
  --imagenet_checkpoint=resnet50_weights_tf_dim_ordering_tf_kernels_notop.h5 \
  --dataset_version=gld_v2_clean \
  --logdir=gldv2_training/
```

On a multi-GPU machine the batch size can be increased to speed up the training
using the `--batch_size` parameter. On a 8 Tesla P100 GPUs machine you can set
the batch size to `256`:

```
--batch_size=256
```

## Exporting the Trained Model

Assuming the training output, the TensorFlow checkpoint, is in the
`gldv2_training` directory, running the following commands exports the model.

### DELF local feature model

```
python3 model/export_model.py \
  --ckpt_path=gldv2_training/delf_weights \
  --export_path=gldv2_model_local \
  --block3_strides
```

### Kaggle-compatible global feature model

To export a global feature model in the format required by the
[2020 Landmark Retrieval challenge](https://www.kaggle.com/c/landmark-retrieval-2020),
you can use the following command:

```
python3 model/export_global_model.py \
  --ckpt_path=gldv2_training/delf_weights \
  --export_path=gldv2_model_global \
  --input_scales_list=0.70710677,1.0,1.4142135 \
  --multi_scale_pool_type=sum \
  --normalize_global_descriptor
```

## Testing the Trained Model

After the trained model has been exported, it can be used to extract DELF
features from 2 images of the same landmark and to perform a matching test
between the 2 images based on the extracted features to validate they represent
the same landmark.

Start by downloading the Oxford buildings dataset:

```
mkdir data && cd data
wget http://www.robots.ox.ac.uk/~vgg/data/oxbuildings/oxbuild_images.tgz
mkdir oxford5k_images oxford5k_features
tar -xvzf oxbuild_images.tgz -C oxford5k_images/
cd ../
echo data/oxford5k_images/hertford_000056.jpg >> list_images.txt
echo data/oxford5k_images/oxford_000317.jpg >> list_images.txt
```

Make a copy of the
[`delf_config_example.pbtxt`](../examples/delf_config_example.pbtxt) protobuffer
file which configures the DELF feature extraction. Update the file by making the
following changes:

*   set the `model_path` attribute to the directory containing the exported
    model, `gldv2_model_local` in this example
*   add at the root level the attribute `is_tf2_exported` with the value `true`
*   set to `false` the `use_pca` attribute inside `delf_local_config`

The ensuing file should resemble the following:

```
model_path: "gldv2_model_local"
image_scales: .25
image_scales: .3536
image_scales: .5
image_scales: .7071
image_scales: 1.0
image_scales: 1.4142
image_scales: 2.0
is_tf2_exported: true
delf_local_config {
  use_pca: false
  max_feature_num: 1000
  score_threshold: 100.0
}
```

Run the following command to extract DELF features for the images
`hertford_000056.jpg` and `oxford_000317.jpg`:

```
python3 ../examples/extract_features.py \
  --config_path delf_config_example.pbtxt \
  --list_images_path list_images.txt \
  --output_dir data/oxford5k_features
```

Run the following command to perform feature matching between the images
`hertford_000056.jpg` and `oxford_000317.jpg`:

```
python3 ../examples/match_images.py \
  --image_1_path data/oxford5k_images/hertford_000056.jpg \
  --image_2_path data/oxford5k_images/oxford_000317.jpg \
  --features_1_path data/oxford5k_features/hertford_000056.delf \
  --features_2_path data/oxford5k_features/oxford_000317.delf \
  --output_image matched_images.png
```

The generated image `matched_images.png` should look similar to this one:

![MatchedImagesDemo](./matched_images_demo.png)<|MERGE_RESOLUTION|>--- conflicted
+++ resolved
@@ -24,40 +24,9 @@
 
 ## Install the DELF Library
 
-<<<<<<< HEAD
 To be able to use this code, please follow
-[these instructions](INSTALL_INSTRUCTIONS.md) to properly install the DELF
-library.
-=======
-The DELF Python library can be installed by running the
-[`install_delf.sh`](./install_delf.sh) script using the command:
-
-```
-bash install_delf.sh
-```
-
-The script installs both the DELF library and its dependencies in the following
-sequence:
-
-*   Install TensorFlow 2.2 and TensorFlow 2.2 for GPU.
-*   Install the [TF-Slim](https://github.com/google-research/tf-slim) library
-    from source.
-*   Download [protoc](https://github.com/protocolbuffers/protobuf) and compile
-    the DELF Protocol Buffers.
-*   Install the matplotlib, numpy, scikit-image, scipy and python3-tk Python
-    libraries.
-*   Install the
-    [TensorFlow Object Detection API](https://github.com/tensorflow/models/tree/master/research/object_detection)
-    from the cloned TensorFlow Model Garden repository.
-*   Install the DELF package.
-
-*Please note that the current installation only works on 64 bits Linux
-architectures due to the `protoc` binary downloaded by the installation script.
-If you wish to install the DELF library on other architectures please update the
-[`install_delf.sh`](./install_delf.sh) script by referencing the desired
-`protoc`
-[binary release](https://github.com/protocolbuffers/protobuf/releases).*
->>>>>>> e6017471
+[these instructions](../../../INSTALL_INSTRUCTIONS.md) to properly install the
+DELF library.
 
 ## Download the GLDv2 Training Data
 
