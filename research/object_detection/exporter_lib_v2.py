# Lint as: python2, python3
# Copyright 2020 The TensorFlow Authors. All Rights Reserved.
#
# Licensed under the Apache License, Version 2.0 (the "License");
# you may not use this file except in compliance with the License.
# You may obtain a copy of the License at
#
#     http://www.apache.org/licenses/LICENSE-2.0
#
# Unless required by applicable law or agreed to in writing, software
# distributed under the License is distributed on an "AS IS" BASIS,
# WITHOUT WARRANTIES OR CONDITIONS OF ANY KIND, either express or implied.
# See the License for the specific language governing permissions and
# limitations under the License.
# ==============================================================================

"""Functions to export object detection inference graph."""
import os
import ast

import tensorflow.compat.v2 as tf
from object_detection.builders import model_builder
from object_detection.core import standard_fields as fields
from object_detection.data_decoders import tf_example_decoder
from object_detection.utils import config_util
<<<<<<< HEAD
=======

>>>>>>> 307a8194

def _decode_image(encoded_image_string_tensor):
  image_tensor = tf.image.decode_image(encoded_image_string_tensor,
                                       channels=3)
  image_tensor.set_shape((None, None, 3))
  return image_tensor


def _decode_tf_example(tf_example_string_tensor):
  tensor_dict = tf_example_decoder.TfExampleDecoder().decode(
      tf_example_string_tensor)
  image_tensor = tensor_dict[fields.InputDataFields.image]
  return image_tensor

<<<<<<< HEAD

def _combine_side_inputs(side_input_shapes="",
                         side_input_types="",
                         side_input_names=""):
  """Zips the side inputs together.

  Args:
    side_input_shapes: forward-slash-separated list of comma-separated lists
      describing input shapes.
    side_input_types: comma-separated list of the types of the inputs.
    side_input_names: comma-separated list of the names of the inputs.

  Returns:
    a zipped list of side input tuples.
  """
  side_input_shapes = list(map(lambda x: ast.literal_eval('[' + x + ']'),
                               side_input_shapes.split('/')))
  side_input_types = eval('[' + side_input_types + ']')
  side_input_names = side_input_names.split(',')
  return zip(side_input_shapes, side_input_types, side_input_names)
=======
>>>>>>> 307a8194


class DetectionInferenceModule(tf.Module):
  """Detection Inference Module."""

<<<<<<< HEAD
  def __init__(self, detection_model,
               use_side_inputs=False,
               zipped_side_inputs=[]):
=======
  def __init__(self, detection_model):
>>>>>>> 307a8194
    """Initializes a module for detection.

    Args:
      detection_model: the detection model to use for inference.
      use_side_inputs: whether to use side inputs.
      zipped_side_inputs: the zipped side inputs.
    """
    self._model = detection_model

<<<<<<< HEAD
  def _get_side_input_signature(self, zipped_side_inputs):
    sig = []
    side_input_names = []
    for info in zipped_side_inputs:
      sig.append(tf.TensorSpec(shape=info[0],
                                dtype=info[1],
                                name=info[2]))
      side_input_names.append(info[2])
    return sig

  def _get_side_names_from_zip(self, zipped_side_inputs):
    return [side[2] for side in zipped_side_inputs]

  def _run_inference_on_images(self, image, **kwargs):
=======
  def _run_inference_on_images(self, image):
>>>>>>> 307a8194
    """Cast image to float and run inference.

    Args:
      image: uint8 Tensor of shape [1, None, None, 3]
    Returns:
      Tensor dictionary holding detections.
    """
    label_id_offset = 1

    image = tf.cast(image, tf.float32)
    image, shapes = self._model.preprocess(image)
    prediction_dict = self._model.predict(image, shapes)
    detections = self._model.postprocess(prediction_dict, shapes)
    classes_field = fields.DetectionResultFields.detection_classes
    detections[classes_field] = (
        tf.cast(detections[classes_field], tf.float32) + label_id_offset)

    for key, val in detections.items():
      detections[key] = tf.cast(val, tf.float32)

    return detections


class DetectionFromImageModule(DetectionInferenceModule):
  """Detection Inference Module for image inputs."""

<<<<<<< HEAD
  def __init__(self, detection_model,
               use_side_inputs=False,
               zipped_side_inputs=None):
    """Initializes a module for detection.

    Args:
      detection_model: the detection model to use for inference.
      use_side_inputs: whether to use side inputs.
      zipped_side_inputs: the zipped side inputs.
    """
    if zipped_side_inputs is None:
      zipped_side_inputs = []
    sig = [tf.TensorSpec(shape=[1, None, None, 3],
                         dtype=tf.uint8,
                         name='input_tensor')]
    if use_side_inputs:
      sig.extend(self._get_side_input_signature(zipped_side_inputs))
    self._side_input_names = self._get_side_names_from_zip(zipped_side_inputs)

    def call_func(input_tensor, *side_inputs):
      kwargs = dict(zip(self._side_input_names, side_inputs))
      return self._run_inference_on_images(input_tensor, **kwargs)

    self.__call__ = tf.function(call_func, input_signature=sig)

    super(DetectionFromImageModule, self).__init__(detection_model,
                                                   use_side_inputs,
                                                   zipped_side_inputs)
=======
  @tf.function(
      input_signature=[
          tf.TensorSpec(shape=[1, None, None, 3], dtype=tf.uint8)])
  def __call__(self, input_tensor):
    return self._run_inference_on_images(input_tensor)
>>>>>>> 307a8194


class DetectionFromFloatImageModule(DetectionInferenceModule):
  """Detection Inference Module for float image inputs."""

  @tf.function(
      input_signature=[
          tf.TensorSpec(shape=[1, None, None, 3], dtype=tf.float32)])
  def __call__(self, input_tensor):
    return self._run_inference_on_images(input_tensor)


class DetectionFromEncodedImageModule(DetectionInferenceModule):
  """Detection Inference Module for encoded image string inputs."""

  @tf.function(input_signature=[tf.TensorSpec(shape=[1], dtype=tf.string)])
  def __call__(self, input_tensor):
    with tf.device('cpu:0'):
      image = tf.map_fn(
          _decode_image,
          elems=input_tensor,
          dtype=tf.uint8,
          parallel_iterations=32,
          back_prop=False)
    return self._run_inference_on_images(image)


class DetectionFromTFExampleModule(DetectionInferenceModule):
  """Detection Inference Module for TF.Example inputs."""

  @tf.function(input_signature=[tf.TensorSpec(shape=[1], dtype=tf.string)])
  def __call__(self, input_tensor):
    with tf.device('cpu:0'):
      image = tf.map_fn(
          _decode_tf_example,
          elems=input_tensor,
          dtype=tf.uint8,
          parallel_iterations=32,
          back_prop=False)
    return self._run_inference_on_images(image)

DETECTION_MODULE_MAP = {
    'image_tensor': DetectionFromImageModule,
    'encoded_image_string_tensor':
    DetectionFromEncodedImageModule,
    'tf_example': DetectionFromTFExampleModule,
    'float_image_tensor': DetectionFromFloatImageModule
}


def export_inference_graph(input_type,
                           pipeline_config,
                           trained_checkpoint_dir,
                           output_directory):
  """Exports inference graph for the model specified in the pipeline config.

  This function creates `output_directory` if it does not already exist,
  which will hold a copy of the pipeline config with filename `pipeline.config`,
  and two subdirectories named `checkpoint` and `saved_model`
  (containing the exported checkpoint and SavedModel respectively).

  Args:
    input_type: Type of input for the graph. Can be one of ['image_tensor',
      'encoded_image_string_tensor', 'tf_example'].
    pipeline_config: pipeline_pb2.TrainAndEvalPipelineConfig proto.
    trained_checkpoint_dir: Path to the trained checkpoint file.
    output_directory: Path to write outputs.
  Raises:
    ValueError: if input_type is invalid.
  """
  output_checkpoint_directory = os.path.join(output_directory, 'checkpoint')
  output_saved_model_directory = os.path.join(output_directory, 'saved_model')

  detection_model = model_builder.build(pipeline_config.model,
                                        is_training=False)

  ckpt = tf.train.Checkpoint(
      model=detection_model)
  manager = tf.train.CheckpointManager(
      ckpt, trained_checkpoint_dir, max_to_keep=1)
  status = ckpt.restore(manager.latest_checkpoint).expect_partial()

  if input_type not in DETECTION_MODULE_MAP:
    raise ValueError('Unrecognized `input_type`')
<<<<<<< HEAD
  if use_side_inputs and input_type != 'image_tensor':
    raise ValueError('Side inputs supported for image_tensor input type only.')

  zipped_side_inputs = []
  if use_side_inputs:
    zipped_side_inputs = _combine_side_inputs(side_input_shapes,
                                              side_input_types,
                                              side_input_names)

  detection_module = DETECTION_MODULE_MAP[input_type](detection_model,
                                                      use_side_inputs,
                                                      list(zipped_side_inputs))
=======
  detection_module = DETECTION_MODULE_MAP[input_type](detection_model)
>>>>>>> 307a8194
  # Getting the concrete function traces the graph and forces variables to
  # be constructed --- only after this can we save the checkpoint and
  # saved model.
  concrete_function = detection_module.__call__.get_concrete_function()
  status.assert_existing_objects_matched()

  exported_checkpoint_manager = tf.train.CheckpointManager(
      ckpt, output_checkpoint_directory, max_to_keep=1)
  exported_checkpoint_manager.save(checkpoint_number=0)

  tf.saved_model.save(detection_module,
                      output_saved_model_directory,
                      signatures=concrete_function)

  config_util.save_pipeline_config(pipeline_config, output_directory)<|MERGE_RESOLUTION|>--- conflicted
+++ resolved
@@ -23,10 +23,7 @@
 from object_detection.core import standard_fields as fields
 from object_detection.data_decoders import tf_example_decoder
 from object_detection.utils import config_util
-<<<<<<< HEAD
-=======
-
->>>>>>> 307a8194
+
 
 def _decode_image(encoded_image_string_tensor):
   image_tensor = tf.image.decode_image(encoded_image_string_tensor,
@@ -40,8 +37,6 @@
       tf_example_string_tensor)
   image_tensor = tensor_dict[fields.InputDataFields.image]
   return image_tensor
-
-<<<<<<< HEAD
 
 def _combine_side_inputs(side_input_shapes="",
                          side_input_types="",
@@ -62,20 +57,14 @@
   side_input_types = eval('[' + side_input_types + ']')
   side_input_names = side_input_names.split(',')
   return zip(side_input_shapes, side_input_types, side_input_names)
-=======
->>>>>>> 307a8194
 
 
 class DetectionInferenceModule(tf.Module):
   """Detection Inference Module."""
 
-<<<<<<< HEAD
   def __init__(self, detection_model,
                use_side_inputs=False,
                zipped_side_inputs=[]):
-=======
-  def __init__(self, detection_model):
->>>>>>> 307a8194
     """Initializes a module for detection.
 
     Args:
@@ -85,7 +74,6 @@
     """
     self._model = detection_model
 
-<<<<<<< HEAD
   def _get_side_input_signature(self, zipped_side_inputs):
     sig = []
     side_input_names = []
@@ -100,9 +88,6 @@
     return [side[2] for side in zipped_side_inputs]
 
   def _run_inference_on_images(self, image, **kwargs):
-=======
-  def _run_inference_on_images(self, image):
->>>>>>> 307a8194
     """Cast image to float and run inference.
 
     Args:
@@ -129,7 +114,6 @@
 class DetectionFromImageModule(DetectionInferenceModule):
   """Detection Inference Module for image inputs."""
 
-<<<<<<< HEAD
   def __init__(self, detection_model,
                use_side_inputs=False,
                zipped_side_inputs=None):
@@ -158,13 +142,6 @@
     super(DetectionFromImageModule, self).__init__(detection_model,
                                                    use_side_inputs,
                                                    zipped_side_inputs)
-=======
-  @tf.function(
-      input_signature=[
-          tf.TensorSpec(shape=[1, None, None, 3], dtype=tf.uint8)])
-  def __call__(self, input_tensor):
-    return self._run_inference_on_images(input_tensor)
->>>>>>> 307a8194
 
 
 class DetectionFromFloatImageModule(DetectionInferenceModule):
@@ -249,7 +226,7 @@
 
   if input_type not in DETECTION_MODULE_MAP:
     raise ValueError('Unrecognized `input_type`')
-<<<<<<< HEAD
+
   if use_side_inputs and input_type != 'image_tensor':
     raise ValueError('Side inputs supported for image_tensor input type only.')
 
@@ -262,9 +239,7 @@
   detection_module = DETECTION_MODULE_MAP[input_type](detection_model,
                                                       use_side_inputs,
                                                       list(zipped_side_inputs))
-=======
-  detection_module = DETECTION_MODULE_MAP[input_type](detection_model)
->>>>>>> 307a8194
+
   # Getting the concrete function traces the graph and forces variables to
   # be constructed --- only after this can we save the checkpoint and
   # saved model.
