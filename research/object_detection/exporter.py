--- conflicted
+++ resolved
@@ -198,11 +198,7 @@
   Args:
     saved_model_path: Path to write SavedModel.
     frozen_graph_def: tf.GraphDef holding frozen graph.
-<<<<<<< HEAD
-    inputs: A tensor dictionary containing the inputs placeholders for detection.
-=======
     inputs: The input placeholder tensor.
->>>>>>> ad3526a9
     outputs: A tensor dictionary containing the outputs of a DetectionModel.
   """
   with tf.Graph().as_default():
@@ -313,11 +309,8 @@
                             input_shape=None,
                             output_collection_name='inference_op',
                             graph_hook_fn=None,
-<<<<<<< HEAD
+                            write_inference_graph=False,
                             instance_key_type=None):
-=======
-                            write_inference_graph=False):
->>>>>>> ad3526a9
   """Export helper."""
   tf.gfile.MakeDirs(output_directory)
   frozen_graph_path = os.path.join(output_directory,
@@ -393,11 +386,8 @@
                            input_shape=None,
                            output_collection_name='inference_op',
                            additional_output_tensor_names=None,
-<<<<<<< HEAD
+                           write_inference_graph=False,
                            instance_key_type=None):
-=======
-                           write_inference_graph=False):
->>>>>>> ad3526a9
   """Exports inference graph for the model specified in the pipeline config.
 
   Args:
@@ -416,14 +406,6 @@
   """
   detection_model = model_builder.build(pipeline_config.model,
                                         is_training=False)
-<<<<<<< HEAD
-  _export_inference_graph(input_type, detection_model,
-                          pipeline_config.eval_config.use_moving_averages,
-                          trained_checkpoint_prefix,
-                          output_directory, additional_output_tensor_names,
-                          input_shape, output_collection_name,
-                          graph_hook_fn=None, instance_key_type=instance_key_type)
-=======
   graph_rewriter_fn = None
   if pipeline_config.HasField('graph_rewriter'):
     graph_rewriter_config = pipeline_config.graph_rewriter
@@ -439,8 +421,8 @@
       input_shape,
       output_collection_name,
       graph_hook_fn=graph_rewriter_fn,
-      write_inference_graph=write_inference_graph)
->>>>>>> ad3526a9
+      write_inference_graph=write_inference_graph,
+      instance_key_type=instance_key_type)
   pipeline_config.eval_config.use_moving_averages = False
   config_util.save_pipeline_config(pipeline_config, output_directory)
 
