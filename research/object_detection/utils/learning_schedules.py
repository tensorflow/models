--- conflicted
+++ resolved
@@ -164,21 +164,8 @@
   else:
     boundaries = [0] + boundaries
   num_boundaries = len(boundaries)
-<<<<<<< HEAD
-  learning_rates = tf.constant(rates, tf.float32)
-  index = tf.reduce_min(
-      tf.where(
-          # Casting global step to tf.int32 is dangerous, but necessary to be
-          # compatible with TPU.
-          tf.greater(step_boundaries, tf.cast(global_step, tf.int32)),
-          tf.constant(list(range(num_boundaries)), dtype=tf.int32),
-          tf.constant([num_boundaries] * num_boundaries, dtype=tf.int32)))
-  return tf.reduce_sum(learning_rates * tf.one_hot(index, len(rates),
-                                                   dtype=tf.float32))
-=======
   rate_index = tf.reduce_max(tf.where(tf.greater_equal(global_step, boundaries),
-                                      range(num_boundaries),
+                                      list(range(num_boundaries)),
                                       [0] * num_boundaries))
   return tf.reduce_sum(rates * tf.one_hot(rate_index, depth=num_boundaries),
-                       name='learning_rate')
->>>>>>> eb73a850
+                       name='learning_rate')