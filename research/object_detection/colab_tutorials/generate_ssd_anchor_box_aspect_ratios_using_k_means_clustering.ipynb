--- conflicted
+++ resolved
@@ -51,40 +51,11 @@
     {
       "cell_type": "code",
       "execution_count": null,
-<<<<<<< HEAD
-      "metadata": {},
-      "outputs": [],
-      "source": [
-        "import os\n",
-        "import pathlib\n",
-        "\n",
-        "# Clone the tensorflow models repository if it doesn't already exist\n",
-        "if \"models\" in pathlib.Path.cwd().parts:\n",
-        "  while \"models\" in pathlib.Path.cwd().parts:\n",
-        "    os.chdir('..')\n",
-        "elif not pathlib.Path('models').exists():\n",
-        "  !git clone --depth 1 https://github.com/tensorflow/models"
-      ]
-    },
-    {
-      "cell_type": "code",
-=======
->>>>>>> 0dd21139
       "metadata": {
         "id": "aw-Ba-5RUhMs"
       },
       "outputs": [],
       "source": [
-<<<<<<< HEAD
-        "%%bash\n",
-        "cd models/research/\n",
-        "protoc object_detection/protos/*.proto --python_out=.\n",
-        "cp object_detection/packages/tf2/setup.py .\n",
-        "python -m pip install ."
-      ],
-      "execution_count": null,
-      "outputs": []
-=======
         "# Install the tensorflow Object Detection API...\n",
         "# If you're running this offline, you also might need to install the protobuf-compiler:\n",
         "#   apt-get install protobuf-compiler\n",
@@ -103,7 +74,6 @@
         "# Test the installation\n",
         "! python object_detection/builders/model_builder_tf2_test.py"
       ]
->>>>>>> 0dd21139
     },
     {
       "cell_type": "markdown",
@@ -242,12 +212,7 @@
         "\n",
         "from sklearn.cluster import KMeans\n",
         "\n",
-<<<<<<< HEAD
-        "\n",
-        "def xml_to_boxes(path, classes, rescale_width=None, rescale_height=None):\n",
-=======
         "def xml_to_boxes(path, rescale_width=None, rescale_height=None):\n",
->>>>>>> 0dd21139
         "  \"\"\"Extracts bounding-box widths and heights from ground-truth dataset.\n",
         "\n",
         "  Args:\n",
@@ -320,17 +285,10 @@
         "  assert len(bboxes), \"You must provide bounding boxes\"\n",
         "\n",
         "  normalized_bboxes = bboxes / np.sqrt(bboxes.prod(axis=1, keepdims=True))\n",
-<<<<<<< HEAD
-        "\n",
-        "  # Using kmeans to find centroids of the width/height clusters\n",
-        "  kmeans = KMeans(init='random', n_clusters=num_aspect_ratios, random_state=0,\n",
-        "                  max_iter=kmeans_max_iter)\n",
-=======
         "  \n",
         "  # Using kmeans to find centroids of the width/height clusters\n",
         "  kmeans = KMeans(\n",
         "      init='random', n_clusters=num_aspect_ratios, random_state=0, max_iter=kmeans_max_iter)\n",
->>>>>>> 0dd21139
         "  kmeans.fit(X=normalized_bboxes)\n",
         "  ar = kmeans.cluster_centers_\n",
         "\n",
@@ -379,12 +337,6 @@
       },
       "outputs": [],
       "source": [
-<<<<<<< HEAD
-        "classes = ['Abyssinian', 'american_bulldog']\n",
-        "xml_path = '/content/dataset/annotations/xmls'\n",
-        "\n",
-=======
->>>>>>> 0dd21139
         "# Tune this based on your accuracy/speed goals as described above\n",
         "num_aspect_ratios = 4  # can be [2,3,4,5,6]\n",
         "\n",
