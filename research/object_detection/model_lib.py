# Copyright 2017 The TensorFlow Authors. All Rights Reserved.
#
# Licensed under the Apache License, Version 2.0 (the "License");
# you may not use this file except in compliance with the License.
# You may obtain a copy of the License at
#
#     http://www.apache.org/licenses/LICENSE-2.0
#
# Unless required by applicable law or agreed to in writing, software
# distributed under the License is distributed on an "AS IS" BASIS,
# WITHOUT WARRANTIES OR CONDITIONS OF ANY KIND, either express or implied.
# See the License for the specific language governing permissions and
# limitations under the License.
# ==============================================================================
r"""Constructs model, inputs, and training environment."""

from __future__ import absolute_import
from __future__ import division
from __future__ import print_function

import copy
import functools
import os

import tensorflow as tf

from object_detection import eval_util
from object_detection import exporter as exporter_lib
from object_detection import inputs
from object_detection.builders import graph_rewriter_builder
from object_detection.builders import model_builder
from object_detection.builders import optimizer_builder
from object_detection.core import standard_fields as fields
from object_detection.utils import config_util
from object_detection.utils import label_map_util
from object_detection.utils import ops
from object_detection.utils import shape_utils
from object_detection.utils import variables_helper
from object_detection.utils import visualization_utils as vis_utils

# A map of names to methods that help build the model.
MODEL_BUILD_UTIL_MAP = {
    'get_configs_from_pipeline_file':
        config_util.get_configs_from_pipeline_file,
    'create_pipeline_proto_from_configs':
        config_util.create_pipeline_proto_from_configs,
    'merge_external_params_with_configs':
        config_util.merge_external_params_with_configs,
    'create_train_input_fn':
        inputs.create_train_input_fn,
    'create_eval_input_fn':
        inputs.create_eval_input_fn,
    'create_predict_input_fn':
        inputs.create_predict_input_fn,
    'detection_model_fn_base': model_builder.build,
}


def _prepare_groundtruth_for_eval(detection_model, class_agnostic,
                                  max_number_of_boxes):
  """Extracts groundtruth data from detection_model and prepares it for eval.

  Args:
    detection_model: A `DetectionModel` object.
    class_agnostic: Whether the detections are class_agnostic.
    max_number_of_boxes: Max number of groundtruth boxes.

  Returns:
    A tuple of:
    groundtruth: Dictionary with the following fields:
      'groundtruth_boxes': [batch_size, num_boxes, 4] float32 tensor of boxes,
        in normalized coordinates.
      'groundtruth_classes': [batch_size, num_boxes] int64 tensor of 1-indexed
        classes.
      'groundtruth_masks': 4D float32 tensor of instance masks (if provided in
        groundtruth)
      'groundtruth_is_crowd': [batch_size, num_boxes] bool tensor indicating
        is_crowd annotations (if provided in groundtruth).
      'num_groundtruth_boxes': [batch_size] tensor containing the maximum number
        of groundtruth boxes per image..
    class_agnostic: Boolean indicating whether detections are class agnostic.
  """
  input_data_fields = fields.InputDataFields()
  groundtruth_boxes = tf.stack(
      detection_model.groundtruth_lists(fields.BoxListFields.boxes))
  groundtruth_boxes_shape = tf.shape(groundtruth_boxes)
  # For class-agnostic models, groundtruth one-hot encodings collapse to all
  # ones.
  if class_agnostic:
    groundtruth_classes_one_hot = tf.ones(
        [groundtruth_boxes_shape[0], groundtruth_boxes_shape[1], 1])
  else:
    groundtruth_classes_one_hot = tf.stack(
        detection_model.groundtruth_lists(fields.BoxListFields.classes))
  label_id_offset = 1  # Applying label id offset (b/63711816)
  groundtruth_classes = (
      tf.argmax(groundtruth_classes_one_hot, axis=2) + label_id_offset)
  groundtruth = {
      input_data_fields.groundtruth_boxes: groundtruth_boxes,
      input_data_fields.groundtruth_classes: groundtruth_classes
  }
  if detection_model.groundtruth_has_field(fields.BoxListFields.masks):
    groundtruth[input_data_fields.groundtruth_instance_masks] = tf.stack(
        detection_model.groundtruth_lists(fields.BoxListFields.masks))

  if detection_model.groundtruth_has_field(fields.BoxListFields.is_crowd):
    groundtruth[input_data_fields.groundtruth_is_crowd] = tf.stack(
        detection_model.groundtruth_lists(fields.BoxListFields.is_crowd))

  groundtruth[input_data_fields.num_groundtruth_boxes] = (
      tf.tile([max_number_of_boxes], multiples=[groundtruth_boxes_shape[0]]))
  return groundtruth


def unstack_batch(tensor_dict, unpad_groundtruth_tensors=True):
  """Unstacks all tensors in `tensor_dict` along 0th dimension.

  Unstacks tensor from the tensor dict along 0th dimension and returns a
  tensor_dict containing values that are lists of unstacked, unpadded tensors.

  Tensors in the `tensor_dict` are expected to be of one of the three shapes:
  1. [batch_size]
  2. [batch_size, height, width, channels]
  3. [batch_size, num_boxes, d1, d2, ... dn]

  When unpad_groundtruth_tensors is set to true, unstacked tensors of form 3
  above are sliced along the `num_boxes` dimension using the value in tensor
  field.InputDataFields.num_groundtruth_boxes.

  Note that this function has a static list of input data fields and has to be
  kept in sync with the InputDataFields defined in core/standard_fields.py

  Args:
    tensor_dict: A dictionary of batched groundtruth tensors.
    unpad_groundtruth_tensors: Whether to remove padding along `num_boxes`
      dimension of the groundtruth tensors.

  Returns:
    A dictionary where the keys are from fields.InputDataFields and values are
    a list of unstacked (optionally unpadded) tensors.

  Raises:
    ValueError: If unpad_tensors is True and `tensor_dict` does not contain
      `num_groundtruth_boxes` tensor.
  """
  unbatched_tensor_dict = {
      key: tf.unstack(tensor) for key, tensor in tensor_dict.items()
  }
  if unpad_groundtruth_tensors:
    if (fields.InputDataFields.num_groundtruth_boxes not in
        unbatched_tensor_dict):
      raise ValueError('`num_groundtruth_boxes` not found in tensor_dict. '
                       'Keys available: {}'.format(
                           unbatched_tensor_dict.keys()))
    unbatched_unpadded_tensor_dict = {}
    unpad_keys = set([
        # List of input data fields that are padded along the num_boxes
        # dimension. This list has to be kept in sync with InputDataFields in
        # standard_fields.py.
        fields.InputDataFields.groundtruth_instance_masks,
        fields.InputDataFields.groundtruth_classes,
        fields.InputDataFields.groundtruth_boxes,
        fields.InputDataFields.groundtruth_keypoints,
        fields.InputDataFields.groundtruth_group_of,
        fields.InputDataFields.groundtruth_difficult,
        fields.InputDataFields.groundtruth_is_crowd,
        fields.InputDataFields.groundtruth_area,
        fields.InputDataFields.groundtruth_weights
    ]).intersection(set(unbatched_tensor_dict.keys()))

    for key in unpad_keys:
      unpadded_tensor_list = []
      for num_gt, padded_tensor in zip(
          unbatched_tensor_dict[fields.InputDataFields.num_groundtruth_boxes],
          unbatched_tensor_dict[key]):
        tensor_shape = shape_utils.combined_static_and_dynamic_shape(
            padded_tensor)
        slice_begin = tf.zeros([len(tensor_shape)], dtype=tf.int32)
        slice_size = tf.stack(
            [num_gt] + [-1 if dim is None else dim for dim in tensor_shape[1:]])
        unpadded_tensor = tf.slice(padded_tensor, slice_begin, slice_size)
        unpadded_tensor_list.append(unpadded_tensor)
      unbatched_unpadded_tensor_dict[key] = unpadded_tensor_list
    unbatched_tensor_dict.update(unbatched_unpadded_tensor_dict)

  return unbatched_tensor_dict


def provide_groundtruth(model, labels):
  """Provides the labels to a model as groundtruth.

  This helper function extracts the corresponding boxes, classes,
  keypoints, weights, masks, etc. from the labels, and provides it
  as groundtruth to the models.

  Args:
    model: The detection model to provide groundtruth to.
    labels: The labels for the training or evaluation inputs.
  """
  gt_boxes_list = labels[fields.InputDataFields.groundtruth_boxes]
  gt_classes_list = labels[fields.InputDataFields.groundtruth_classes]
  gt_masks_list = None
  if fields.InputDataFields.groundtruth_instance_masks in labels:
    gt_masks_list = labels[
        fields.InputDataFields.groundtruth_instance_masks]
  gt_keypoints_list = None
  if fields.InputDataFields.groundtruth_keypoints in labels:
    gt_keypoints_list = labels[fields.InputDataFields.groundtruth_keypoints]
  gt_weights_list = None
  if fields.InputDataFields.groundtruth_weights in labels:
    gt_weights_list = labels[fields.InputDataFields.groundtruth_weights]
  gt_confidences_list = None
  if fields.InputDataFields.groundtruth_confidences in labels:
    gt_confidences_list = labels[
        fields.InputDataFields.groundtruth_confidences]
  gt_is_crowd_list = None
  if fields.InputDataFields.groundtruth_is_crowd in labels:
    gt_is_crowd_list = labels[fields.InputDataFields.groundtruth_is_crowd]
  model.provide_groundtruth(
      groundtruth_boxes_list=gt_boxes_list,
      groundtruth_classes_list=gt_classes_list,
      groundtruth_confidences_list=gt_confidences_list,
      groundtruth_masks_list=gt_masks_list,
      groundtruth_keypoints_list=gt_keypoints_list,
      groundtruth_weights_list=gt_weights_list,
      groundtruth_is_crowd_list=gt_is_crowd_list)


def create_model_fn(detection_model_fn, configs, hparams, use_tpu=False,
                    postprocess_on_cpu=False):
  """Creates a model function for `Estimator`.

  Args:
    detection_model_fn: Function that returns a `DetectionModel` instance.
    configs: Dictionary of pipeline config objects.
    hparams: `HParams` object.
    use_tpu: Boolean indicating whether model should be constructed for
        use on TPU.
    postprocess_on_cpu: When use_tpu and postprocess_on_cpu is true, postprocess
        is scheduled on the host cpu.

  Returns:
    `model_fn` for `Estimator`.
  """
  train_config = configs['train_config']
  eval_input_config = configs['eval_input_config']
  eval_config = configs['eval_config']

  def model_fn(features, labels, mode, params=None):
    """Constructs the object detection model.

    Args:
      features: Dictionary of feature tensors, returned from `input_fn`.
      labels: Dictionary of groundtruth tensors if mode is TRAIN or EVAL,
        otherwise None.
      mode: Mode key from tf.estimator.ModeKeys.
      params: Parameter dictionary passed from the estimator.

    Returns:
      An `EstimatorSpec` that encapsulates the model and its serving
        configurations.
    """
    params = params or {}
    total_loss, train_op, detections, export_outputs = None, None, None, None
    is_training = mode == tf.estimator.ModeKeys.TRAIN

    # Make sure to set the Keras learning phase. True during training,
    # False for inference.
    tf.keras.backend.set_learning_phase(is_training)
    detection_model = detection_model_fn(
        is_training=is_training, add_summaries=(not use_tpu))
    scaffold_fn = None

    if mode == tf.estimator.ModeKeys.TRAIN:
      labels = unstack_batch(
          labels,
          unpad_groundtruth_tensors=train_config.unpad_groundtruth_tensors)
    elif mode == tf.estimator.ModeKeys.EVAL:
      # For evaling on train data, it is necessary to check whether groundtruth
      # must be unpadded.
      boxes_shape = (
          labels[fields.InputDataFields.groundtruth_boxes].get_shape()
          .as_list())
      unpad_groundtruth_tensors = boxes_shape[1] is not None and not use_tpu
      labels = unstack_batch(
          labels, unpad_groundtruth_tensors=unpad_groundtruth_tensors)

    if mode in (tf.estimator.ModeKeys.TRAIN, tf.estimator.ModeKeys.EVAL):
      provide_groundtruth(detection_model, labels)

    preprocessed_images = features[fields.InputDataFields.image]
    if use_tpu and train_config.use_bfloat16:
      with tf.contrib.tpu.bfloat16_scope():
        prediction_dict = detection_model.predict(
            preprocessed_images,
            features[fields.InputDataFields.true_image_shape])
        prediction_dict = ops.bfloat16_to_float32_nested(prediction_dict)
    else:
      prediction_dict = detection_model.predict(
          preprocessed_images,
          features[fields.InputDataFields.true_image_shape])

    def postprocess_wrapper(args):
      return detection_model.postprocess(args[0], args[1])

    if mode in (tf.estimator.ModeKeys.EVAL, tf.estimator.ModeKeys.PREDICT):
      if use_tpu and postprocess_on_cpu:
        detections = tf.contrib.tpu.outside_compilation(
            postprocess_wrapper,
            (prediction_dict,
             features[fields.InputDataFields.true_image_shape]))
      else:
        detections = postprocess_wrapper((
            prediction_dict,
            features[fields.InputDataFields.true_image_shape]))

    if mode == tf.estimator.ModeKeys.TRAIN:
      if train_config.fine_tune_checkpoint and hparams.load_pretrained:
        if not train_config.fine_tune_checkpoint_type:
          # train_config.from_detection_checkpoint field is deprecated. For
          # backward compatibility, set train_config.fine_tune_checkpoint_type
          # based on train_config.from_detection_checkpoint.
          if train_config.from_detection_checkpoint:
            train_config.fine_tune_checkpoint_type = 'detection'
          else:
            train_config.fine_tune_checkpoint_type = 'classification'
        asg_map = detection_model.restore_map(
            fine_tune_checkpoint_type=train_config.fine_tune_checkpoint_type,
            load_all_detection_checkpoint_vars=(
                train_config.load_all_detection_checkpoint_vars))
        available_var_map = (
            variables_helper.get_variables_available_in_checkpoint(
                asg_map,
                train_config.fine_tune_checkpoint,
                include_global_step=False))
        if use_tpu:

          def tpu_scaffold():
            tf.train.init_from_checkpoint(train_config.fine_tune_checkpoint,
                                          available_var_map)
            return tf.train.Scaffold()

          scaffold_fn = tpu_scaffold
        else:
          tf.train.init_from_checkpoint(train_config.fine_tune_checkpoint,
                                        available_var_map)

    if mode in (tf.estimator.ModeKeys.TRAIN, tf.estimator.ModeKeys.EVAL):
      losses_dict = detection_model.loss(
          prediction_dict, features[fields.InputDataFields.true_image_shape])
      losses = [loss_tensor for loss_tensor in losses_dict.values()]
      if train_config.add_regularization_loss:
        regularization_losses = detection_model.regularization_losses()
        if use_tpu and train_config.use_bfloat16:
          regularization_losses = ops.bfloat16_to_float32_nested(
              regularization_losses)
        if regularization_losses:
          regularization_loss = tf.add_n(
              regularization_losses, name='regularization_loss')
          losses.append(regularization_loss)
          losses_dict['Loss/regularization_loss'] = regularization_loss
      total_loss = tf.add_n(losses, name='total_loss')
      losses_dict['Loss/total_loss'] = total_loss

      if 'graph_rewriter_config' in configs:
        graph_rewriter_fn = graph_rewriter_builder.build(
            configs['graph_rewriter_config'], is_training=is_training)
        graph_rewriter_fn()

      # TODO(rathodv): Stop creating optimizer summary vars in EVAL mode once we
      # can write learning rate summaries on TPU without host calls.
      global_step = tf.train.get_or_create_global_step()
      training_optimizer, optimizer_summary_vars = optimizer_builder.build(
          train_config.optimizer)

    if mode == tf.estimator.ModeKeys.TRAIN:
      if use_tpu:
        training_optimizer = tf.contrib.tpu.CrossShardOptimizer(
            training_optimizer)

      # Optionally freeze some layers by setting their gradients to be zero.
      trainable_variables = None
      include_variables = (
          train_config.update_trainable_variables
          if train_config.update_trainable_variables else None)
      exclude_variables = (
          train_config.freeze_variables
          if train_config.freeze_variables else None)
      trainable_variables = tf.contrib.framework.filter_variables(
          tf.trainable_variables(),
          include_patterns=include_variables,
          exclude_patterns=exclude_variables)

      clip_gradients_value = None
      if train_config.gradient_clipping_by_norm > 0:
        clip_gradients_value = train_config.gradient_clipping_by_norm

      if not use_tpu:
        for var in optimizer_summary_vars:
          tf.summary.scalar(var.op.name, var)
      summaries = [] if use_tpu else None
      if train_config.summarize_gradients:
        summaries = ['gradients', 'gradient_norm', 'global_gradient_norm']
      train_op = tf.contrib.layers.optimize_loss(
          loss=total_loss,
          global_step=global_step,
          learning_rate=None,
          clip_gradients=clip_gradients_value,
          optimizer=training_optimizer,
          update_ops=detection_model.updates(),
          variables=trainable_variables,
          summaries=summaries,
          name='')  # Preventing scope prefix on all variables.

    if mode == tf.estimator.ModeKeys.PREDICT:
      exported_output = exporter_lib.add_output_tensor_nodes(detections)
      export_outputs = {
          tf.saved_model.signature_constants.PREDICT_METHOD_NAME:
              tf.estimator.export.PredictOutput(exported_output)
      }

    eval_metric_ops = None
    scaffold = None
    if mode == tf.estimator.ModeKeys.EVAL:
      class_agnostic = (
          fields.DetectionResultFields.detection_classes not in detections)
      groundtruth = _prepare_groundtruth_for_eval(
          detection_model, class_agnostic,
          eval_input_config.max_number_of_boxes)
      use_original_images = fields.InputDataFields.original_image in features
      if use_original_images:
        eval_images = features[fields.InputDataFields.original_image]
        true_image_shapes = tf.slice(
            features[fields.InputDataFields.true_image_shape], [0, 0], [-1, 3])
        original_image_spatial_shapes = features[fields.InputDataFields
                                                 .original_image_spatial_shape]
      else:
        eval_images = features[fields.InputDataFields.image]
        true_image_shapes = None
        original_image_spatial_shapes = None

      eval_dict = eval_util.result_dict_for_batched_example(
          eval_images,
          features[inputs.HASH_KEY],
          detections,
          groundtruth,
          class_agnostic=class_agnostic,
          scale_to_absolute=True,
          original_image_spatial_shapes=original_image_spatial_shapes,
          true_image_shapes=true_image_shapes)

      if class_agnostic:
        category_index = label_map_util.create_class_agnostic_category_index()
      else:
        category_index = label_map_util.create_category_index_from_labelmap(
            eval_input_config.label_map_path)
      vis_metric_ops = None
      if not use_tpu and use_original_images:
        eval_metric_op_vis = vis_utils.VisualizeSingleFrameDetections(
            category_index,
            max_examples_to_draw=eval_config.num_visualizations,
            max_boxes_to_draw=eval_config.max_num_boxes_to_visualize,
            min_score_thresh=eval_config.min_score_threshold,
            use_normalized_coordinates=False)
        vis_metric_ops = eval_metric_op_vis.get_estimator_eval_metric_ops(
            eval_dict)

      # Eval metrics on a single example.
      eval_metric_ops = eval_util.get_eval_metric_ops_for_evaluators(
          eval_config, list(category_index.values()), eval_dict)
      for loss_key, loss_tensor in iter(losses_dict.items()):
        eval_metric_ops[loss_key] = tf.metrics.mean(loss_tensor)
      for var in optimizer_summary_vars:
        eval_metric_ops[var.op.name] = (var, tf.no_op())
      if vis_metric_ops is not None:
        eval_metric_ops.update(vis_metric_ops)
      eval_metric_ops = {str(k): v for k, v in eval_metric_ops.items()}

      if eval_config.use_moving_averages:
        variable_averages = tf.train.ExponentialMovingAverage(0.0)
        variables_to_restore = variable_averages.variables_to_restore()
        keep_checkpoint_every_n_hours = (
            train_config.keep_checkpoint_every_n_hours)
        saver = tf.train.Saver(
            variables_to_restore,
            keep_checkpoint_every_n_hours=keep_checkpoint_every_n_hours)
        scaffold = tf.train.Scaffold(saver=saver)

    # EVAL executes on CPU, so use regular non-TPU EstimatorSpec.
    if use_tpu and mode != tf.estimator.ModeKeys.EVAL:
      return tf.contrib.tpu.TPUEstimatorSpec(
          mode=mode,
          scaffold_fn=scaffold_fn,
          predictions=detections,
          loss=total_loss,
          train_op=train_op,
          eval_metrics=eval_metric_ops,
          export_outputs=export_outputs)
    else:
      if scaffold is None:
        keep_checkpoint_every_n_hours = (
            train_config.keep_checkpoint_every_n_hours)
        saver = tf.train.Saver(
            sharded=True,
            keep_checkpoint_every_n_hours=keep_checkpoint_every_n_hours,
            save_relative_paths=True)
        tf.add_to_collection(tf.GraphKeys.SAVERS, saver)
        scaffold = tf.train.Scaffold(saver=saver)
      return tf.estimator.EstimatorSpec(
          mode=mode,
          predictions=detections,
          loss=total_loss,
          train_op=train_op,
          eval_metric_ops=eval_metric_ops,
          export_outputs=export_outputs,
          scaffold=scaffold)

  return model_fn


def create_estimator_and_inputs(run_config,
                                hparams,
                                pipeline_config_path,
                                config_override=None,
                                train_steps=None,
                                sample_1_of_n_eval_examples=None,
                                sample_1_of_n_eval_on_train_examples=1,
                                model_fn_creator=create_model_fn,
                                use_tpu_estimator=False,
                                use_tpu=False,
                                num_shards=1,
                                params=None,
                                override_eval_num_epochs=True,
                                save_final_config=False,
                                postprocess_on_cpu=False,
                                export_to_tpu=None,
                                **kwargs):
  """Creates `Estimator`, input functions, and steps.

  Args:
    run_config: A `RunConfig`.
    hparams: A `HParams`.
    pipeline_config_path: A path to a pipeline config file.
    config_override: A pipeline_pb2.TrainEvalPipelineConfig text proto to
      override the config from `pipeline_config_path`.
    train_steps: Number of training steps. If None, the number of training steps
      is set from the `TrainConfig` proto.
    sample_1_of_n_eval_examples: Integer representing how often an eval example
      should be sampled. If 1, will sample all examples.
    sample_1_of_n_eval_on_train_examples: Similar to
      `sample_1_of_n_eval_examples`, except controls the sampling of training
      data for evaluation.
    model_fn_creator: A function that creates a `model_fn` for `Estimator`.
      Follows the signature:

      * Args:
        * `detection_model_fn`: Function that returns `DetectionModel` instance.
        * `configs`: Dictionary of pipeline config objects.
        * `hparams`: `HParams` object.
      * Returns:
        `model_fn` for `Estimator`.

    use_tpu_estimator: Whether a `TPUEstimator` should be returned. If False,
      an `Estimator` will be returned.
    use_tpu: Boolean, whether training and evaluation should run on TPU. Only
      used if `use_tpu_estimator` is True.
    num_shards: Number of shards (TPU cores). Only used if `use_tpu_estimator`
      is True.
    params: Parameter dictionary passed from the estimator. Only used if
      `use_tpu_estimator` is True.
    override_eval_num_epochs: Whether to overwrite the number of epochs to 1 for
      eval_input.
    save_final_config: Whether to save final config (obtained after applying
      overrides) to `estimator.model_dir`.
    postprocess_on_cpu: When use_tpu and postprocess_on_cpu are true,
      postprocess is scheduled on the host cpu.
    export_to_tpu: When use_tpu and export_to_tpu are true,
      `export_savedmodel()` exports a metagraph for serving on TPU besides the
      one on CPU.
    **kwargs: Additional keyword arguments for configuration override.

  Returns:
    A dictionary with the following fields:
    'estimator': An `Estimator` or `TPUEstimator`.
    'train_input_fn': A training input function.
    'eval_input_fns': A list of all evaluation input functions.
    'eval_input_names': A list of names for each evaluation input.
    'eval_on_train_input_fn': An evaluation-on-train input function.
    'predict_input_fn': A prediction input function.
    'train_steps': Number of training steps. Either directly from input or from
      configuration.
  """
  get_configs_from_pipeline_file = MODEL_BUILD_UTIL_MAP[
      'get_configs_from_pipeline_file']
  merge_external_params_with_configs = MODEL_BUILD_UTIL_MAP[
      'merge_external_params_with_configs']
  create_pipeline_proto_from_configs = MODEL_BUILD_UTIL_MAP[
      'create_pipeline_proto_from_configs']
  create_train_input_fn = MODEL_BUILD_UTIL_MAP['create_train_input_fn']
  create_eval_input_fn = MODEL_BUILD_UTIL_MAP['create_eval_input_fn']
  create_predict_input_fn = MODEL_BUILD_UTIL_MAP['create_predict_input_fn']
  detection_model_fn_base = MODEL_BUILD_UTIL_MAP['detection_model_fn_base']

  configs = get_configs_from_pipeline_file(
      pipeline_config_path, config_override=config_override)
  kwargs.update({
      'train_steps': train_steps,
      'use_bfloat16': configs['train_config'].use_bfloat16 and use_tpu
  })
  if sample_1_of_n_eval_examples >= 1:
    kwargs.update({
        'sample_1_of_n_eval_examples': sample_1_of_n_eval_examples
    })
  if override_eval_num_epochs:
    kwargs.update({'eval_num_epochs': 1})
    tf.logging.warning(
        'Forced number of epochs for all eval validations to be 1.')
  configs = merge_external_params_with_configs(
      configs, hparams, kwargs_dict=kwargs)
  model_config = configs['model']
  train_config = configs['train_config']
  train_input_config = configs['train_input_config']
  eval_config = configs['eval_config']
  eval_input_configs = configs['eval_input_configs']
  eval_on_train_input_config = copy.deepcopy(train_input_config)
  eval_on_train_input_config.sample_1_of_n_examples = (
      sample_1_of_n_eval_on_train_examples)
  if override_eval_num_epochs and eval_on_train_input_config.num_epochs != 1:
    tf.logging.warning('Expected number of evaluation epochs is 1, but '
                       'instead encountered `eval_on_train_input_config'
                       '.num_epochs` = '
                       '{}. Overwriting `num_epochs` to 1.'.format(
                           eval_on_train_input_config.num_epochs))
    eval_on_train_input_config.num_epochs = 1

  # update train_steps from config but only when non-zero value is provided
  if train_steps is None and train_config.num_steps != 0:
    train_steps = train_config.num_steps

  detection_model_fn = functools.partial(
      detection_model_fn_base, model_config=model_config)

  # Create the input functions for TRAIN/EVAL/PREDICT.
  train_input_fn = create_train_input_fn(
      train_config=train_config,
      train_input_config=train_input_config,
      model_config=model_config)
  eval_input_fns = [
      create_eval_input_fn(
          eval_config=eval_config,
          eval_input_config=eval_input_config,
          model_config=model_config) for eval_input_config in eval_input_configs
  ]
  eval_input_names = [
      eval_input_config.name for eval_input_config in eval_input_configs
  ]
  eval_on_train_input_fn = create_eval_input_fn(
      eval_config=eval_config,
      eval_input_config=eval_on_train_input_config,
      model_config=model_config)
  predict_input_fn = create_predict_input_fn(
      model_config=model_config, predict_input_config=eval_input_configs[0])

  # Read export_to_tpu from hparams if not passed.
  if export_to_tpu is None:
    export_to_tpu = hparams.get('export_to_tpu', False)
  tf.logging.info('create_estimator_and_inputs: use_tpu %s, export_to_tpu %s',
                  use_tpu, export_to_tpu)
  model_fn = model_fn_creator(detection_model_fn, configs, hparams, use_tpu,
                              postprocess_on_cpu)
  if use_tpu_estimator:
    estimator = tf.contrib.tpu.TPUEstimator(
        model_fn=model_fn,
        train_batch_size=train_config.batch_size,
        # For each core, only batch size 1 is supported for eval.
        eval_batch_size=num_shards * 1 if use_tpu else 1,
        use_tpu=use_tpu,
        config=run_config,
        export_to_tpu=export_to_tpu,
        eval_on_tpu=False,  # Eval runs on CPU, so disable eval on TPU
        params=params if params else {})
  else:
    estimator = tf.estimator.Estimator(model_fn=model_fn, config=run_config)

  # Write the as-run pipeline config to disk.
  if run_config.is_chief and save_final_config:
    pipeline_config_final = create_pipeline_proto_from_configs(configs)
    config_util.save_pipeline_config(pipeline_config_final, estimator.model_dir)

  eval_interval_secs = eval_config.eval_interval_secs

  return dict(
      estimator=estimator,
      train_input_fn=train_input_fn,
      eval_input_fns=eval_input_fns,
      eval_input_names=eval_input_names,
      eval_on_train_input_fn=eval_on_train_input_fn,
      predict_input_fn=predict_input_fn,
<<<<<<< HEAD
      train_steps=train_steps)
=======
      train_steps=train_steps,
      eval_steps=eval_steps,
      eval_interval_secs = eval_interval_secs)

>>>>>>> 2c0d90db


def create_train_and_eval_specs(train_input_fn,
                                eval_input_fns,
                                eval_on_train_input_fn,
                                predict_input_fn,
                                train_steps,
                                eval_on_train_data=False,
<<<<<<< HEAD
=======
                                eval_on_train_steps=None,
                                eval_interval_secs=300,
>>>>>>> 2c0d90db
                                final_exporter_name='Servo',
                                eval_spec_names=None):
  """Creates a `TrainSpec` and `EvalSpec`s.

  Args:
    train_input_fn: Function that produces features and labels on train data.
    eval_input_fns: A list of functions that produce features and labels on eval
      data.
    eval_on_train_input_fn: Function that produces features and labels for
      evaluation on train data.
    predict_input_fn: Function that produces features for inference.
    train_steps: Number of training steps.
    eval_on_train_data: Whether to evaluate model on training data. Default is
      False.
    final_exporter_name: String name given to `FinalExporter`.
    eval_spec_names: A list of string names for each `EvalSpec`.

  Returns:
    Tuple of `TrainSpec` and list of `EvalSpecs`. If `eval_on_train_data` is
    True, the last `EvalSpec` in the list will correspond to training data. The
    rest EvalSpecs in the list are evaluation datas.
  """
  train_spec = tf.estimator.TrainSpec(
      input_fn=train_input_fn, max_steps=train_steps)

<<<<<<< HEAD
  if eval_spec_names is None:
    eval_spec_names = [str(i) for i in range(len(eval_input_fns))]

  eval_specs = []
  for index, (eval_spec_name, eval_input_fn) in enumerate(
      zip(eval_spec_names, eval_input_fns)):
    # Uses final_exporter_name as exporter_name for the first eval spec for
    # backward compatibility.
    if index == 0:
      exporter_name = final_exporter_name
    else:
      exporter_name = '{}_{}'.format(final_exporter_name, eval_spec_name)
    exporter = tf.estimator.FinalExporter(
        name=exporter_name, serving_input_receiver_fn=predict_input_fn)
    eval_specs.append(
        tf.estimator.EvalSpec(
            name=eval_spec_name,
            input_fn=eval_input_fn,
            steps=None,
            exporters=exporter))
=======
  eval_specs = [
      tf.estimator.EvalSpec(
          name=eval_spec_name,
          input_fn=eval_input_fn,
          steps=eval_steps,
          exporters=exporter,
          throttle_secs=eval_interval_secs)
  ]
>>>>>>> 2c0d90db

  if eval_on_train_data:
    eval_specs.append(
        tf.estimator.EvalSpec(
            name='eval_on_train', input_fn=eval_on_train_input_fn, steps=None))

  return train_spec, eval_specs


def continuous_eval(estimator, model_dir, input_fn, train_steps, name):
  """Perform continuous evaluation on checkpoints written to a model directory.

  Args:
    estimator: Estimator object to use for evaluation.
    model_dir: Model directory to read checkpoints for continuous evaluation.
    input_fn: Input function to use for evaluation.
    train_steps: Number of training steps. This is used to infer the last
      checkpoint and stop evaluation loop.
    name: Namescope for eval summary.
  """

  def terminate_eval():
    tf.logging.info('Terminating eval after 180 seconds of no checkpoints')
    return True

  for ckpt in tf.contrib.training.checkpoints_iterator(
      model_dir, min_interval_secs=180, timeout=None,
      timeout_fn=terminate_eval):

    tf.logging.info('Starting Evaluation.')
    try:
      eval_results = estimator.evaluate(
          input_fn=input_fn, steps=None, checkpoint_path=ckpt, name=name)
      tf.logging.info('Eval results: %s' % eval_results)

      # Terminate eval job when final checkpoint is reached
      current_step = int(os.path.basename(ckpt).split('-')[1])
      if current_step >= train_steps:
        tf.logging.info(
            'Evaluation finished after training step %d' % current_step)
        break

    except tf.errors.NotFoundError:
      tf.logging.info(
          'Checkpoint %s no longer exists, skipping checkpoint' % ckpt)


def populate_experiment(run_config,
                        hparams,
                        pipeline_config_path,
                        train_steps=None,
                        eval_steps=None,
                        model_fn_creator=create_model_fn,
                        **kwargs):
  """Populates an `Experiment` object.

  EXPERIMENT CLASS IS DEPRECATED. Please switch to
  tf.estimator.train_and_evaluate. As an example, see model_main.py.

  Args:
    run_config: A `RunConfig`.
    hparams: A `HParams`.
    pipeline_config_path: A path to a pipeline config file.
    train_steps: Number of training steps. If None, the number of training steps
      is set from the `TrainConfig` proto.
    eval_steps: Number of evaluation steps per evaluation cycle. If None, the
      number of evaluation steps is set from the `EvalConfig` proto.
    model_fn_creator: A function that creates a `model_fn` for `Estimator`.
      Follows the signature:

      * Args:
        * `detection_model_fn`: Function that returns `DetectionModel` instance.
        * `configs`: Dictionary of pipeline config objects.
        * `hparams`: `HParams` object.
      * Returns:
        `model_fn` for `Estimator`.

    **kwargs: Additional keyword arguments for configuration override.

  Returns:
    An `Experiment` that defines all aspects of training, evaluation, and
    export.
  """
  tf.logging.warning('Experiment is being deprecated. Please use '
                     'tf.estimator.train_and_evaluate(). See model_main.py for '
                     'an example.')
  train_and_eval_dict = create_estimator_and_inputs(
      run_config,
      hparams,
      pipeline_config_path,
      train_steps=train_steps,
      eval_steps=eval_steps,
      model_fn_creator=model_fn_creator,
      save_final_config=True,
      **kwargs)
  estimator = train_and_eval_dict['estimator']
  train_input_fn = train_and_eval_dict['train_input_fn']
  eval_input_fns = train_and_eval_dict['eval_input_fns']
  predict_input_fn = train_and_eval_dict['predict_input_fn']
  train_steps = train_and_eval_dict['train_steps']

  export_strategies = [
      tf.contrib.learn.utils.saved_model_export_utils.make_export_strategy(
          serving_input_fn=predict_input_fn)
  ]

  return tf.contrib.learn.Experiment(
      estimator=estimator,
      train_input_fn=train_input_fn,
      eval_input_fn=eval_input_fns[0],
      train_steps=train_steps,
      eval_steps=None,
      export_strategies=export_strategies,
      eval_delay_secs=120,
  )<|MERGE_RESOLUTION|>--- conflicted
+++ resolved
@@ -696,14 +696,9 @@
       eval_input_names=eval_input_names,
       eval_on_train_input_fn=eval_on_train_input_fn,
       predict_input_fn=predict_input_fn,
-<<<<<<< HEAD
-      train_steps=train_steps)
-=======
       train_steps=train_steps,
-      eval_steps=eval_steps,
       eval_interval_secs = eval_interval_secs)
 
->>>>>>> 2c0d90db
 
 
 def create_train_and_eval_specs(train_input_fn,
@@ -712,11 +707,7 @@
                                 predict_input_fn,
                                 train_steps,
                                 eval_on_train_data=False,
-<<<<<<< HEAD
-=======
-                                eval_on_train_steps=None,
                                 eval_interval_secs=300,
->>>>>>> 2c0d90db
                                 final_exporter_name='Servo',
                                 eval_spec_names=None):
   """Creates a `TrainSpec` and `EvalSpec`s.
@@ -742,7 +733,6 @@
   train_spec = tf.estimator.TrainSpec(
       input_fn=train_input_fn, max_steps=train_steps)
 
-<<<<<<< HEAD
   if eval_spec_names is None:
     eval_spec_names = [str(i) for i in range(len(eval_input_fns))]
 
@@ -762,17 +752,8 @@
             name=eval_spec_name,
             input_fn=eval_input_fn,
             steps=None,
-            exporters=exporter))
-=======
-  eval_specs = [
-      tf.estimator.EvalSpec(
-          name=eval_spec_name,
-          input_fn=eval_input_fn,
-          steps=eval_steps,
-          exporters=exporter,
-          throttle_secs=eval_interval_secs)
-  ]
->>>>>>> 2c0d90db
+            exporters=exporter,
+            throttle_secs=eval_interval_secs))
 
   if eval_on_train_data:
     eval_specs.append(
