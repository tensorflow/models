--- conflicted
+++ resolved
@@ -311,95 +311,7 @@
       `object loss` and 'noobj loss`) to scalar tensors representing corresponding
        loss values.
     """
-<<<<<<< HEAD
-
-
-    #  If provide_groundtruth() has been called then we also have :
-    #
-    #  groundtruth_boxes_list: a list of 2-D tf.float32 tensors of shape
-    #    [num_boxes, 4] containing coordinates of the groundtruth boxes.
-    #      Groundtruth boxes are provided in [y_min, x_min, y_max, x_max]
-    #      format and assumed to be normalized and clipped
-    #      relative to the image window with y_min <= y_max and x_min <= x_max.
-    #  groundtruth_classes_list: a list of 2-D tf.float32 one-hot (or k-hot)
-    #    tensors of shape [num_boxes, num_classes] containing the class targets
-    #    with the 0th index assumed to map to the first non-background class.
-
-
-    # TODO TODO boxlist.py get_center_coordinates_and_sizes()
-
-    # TODO find 1^{obj}_{ij} -> using matcher.py
-    # TODO For every (i,j), we also need to know which ground truth was assigned to it
-    # TODO Doing so will give us x_i, y_i, w_i, h_i
-
-    # List of 2D tensors containing call the y centers and x centers of each groundtruth list
-    #yc_list = []
-    #xc_list = []
-    batch_num = 0
-    for groundtruth_data in self.groundtruth_lists[fields.BoxListFields.boxes]:
-      ymins = groundtruth_data[:, 0]
-      xmins = groundtruth_data[:, 1]
-      ymaxs = groundtruth_data[:, 2]
-      xmaxs = groundtruth_data[:, 3]
-
-      # dimension = [num gt, 1]
-      yc = tf.divide(tf.add(ymins, ymaxs), 2)
-      xc = tf.divide(tf.add(xmins, xmaxs), 2)
-
-      # TODO figure out how to multiply without harcoding the grid size
-      yc = tf.cast(tf.multiply(yc, 7), tf.int32)
-      xc = tf.cast(tf.multiply(xc, 7), tf.int32)
-
-      responsible_grid_indices = tf.reshape(tf.add(tf.multiply(xc, 7), yc), [-1])
-
-      #TODO: instead of 49, use grid size
-      tmp = tf.get_variable('YOLOv1Ind_Obj_i', [49], tf.int32)
-      assign_op = tf.assign(tmp, [0] * 49)
-
-      self.ind_obj_i = tf.scatter_update(assign_op, responsible_grid_indices,
-                        tf.ones(tf.size(responsible_grid_indices).eval(), tf.int32))
-
-      tmp2 = tf.get_variable('YOLOv1Ind_Obj_ij', [98], tf.int32) #
-
-      # ind_obj_ij is not a 0/1 vector. if not matching gt, then the value is 0.
-      # But if there is a matching ground truth, then the value is the
-      # location of the ground truth in groundtruth_data
-      self.ind_obj_ij = tf.assign(tmp, [0]*98) #[[0]*2]*49
-
-      for i in range(49):
-        if(self.ind_obj_i[i]):
-          for k in range(tf.cast(tf.divide(tf.size(groundtruth_data).eval(), 4), tf.int32).eval()):
-            responsible_grid_index = xc[k]*7 + yc[k]
-            if(responsible_grid_index == 1):
-              gtbox_list = [box_list.BoxList(groundtruth_data[k])]
-              bbox1 = prediction_dict['detection_boxes'][batch_num][i*2]
-              bbox2 = prediction_dict['detection_boxes'][batch_num][i*2+1]
-              bbox_list = [box_list.BoxList(bbox1), box_list.BoxList(bbox2)]
-              iou_vals = box_list_ops.iou(gtbox_list, bbox_list)
-              if (iou_vals[0] > iou_vals[1] and not self.ind_obj_ij[i*2]):
-                self.ind_obj_ij = tf.scatter_update(self.ind_obj_ij, [i*2], [k+1], tf.int32)
-              elif(not self.ind_obj_ij[i*2+1]):
-                self.ind_obj_ij = tf.scatter_update(self.ind_obj_ij, [i*2+1], [k+1], tf.int32)
-              else:
-                break
-
-      #TODO: compute the losses
-
-
-      # create a tensor of shape [grid size * grid size, 1] -> I^{obj}_i
-      # this is created by checking where the center of each ground truth is
-
-      gt_heights = tf.subtract(ymaxs, ymins)
-      gt_widths = tf.subtract(xmaxs, xmins)
-
-
-      #yc_list.append(yc)
-      #xc_list.append(xc)
-      batch_num += 1
-
-
-=======
->>>>>>> 7b2b991b
+
     class_predictions = prediction_dict['class_predictions']
     box_scores = prediction_dict['box_scores']
     detection_boxes = prediction_dict['detection_boxes']
