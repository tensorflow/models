--- conflicted
+++ resolved
@@ -10,21 +10,12 @@
 small binary size. TensorFlow Lite uses many techniques for this such as
 quantized kernels that allow smaller and faster (fixed-point math) models.
 
-<<<<<<< HEAD
-For this section, you will need to build [TensorFlow from
-source](https://www.tensorflow.org/install) to get the
-TensorFlow Lite support for the SSD model. At this time only SSD models are supported.
-Models like faster_rcnn are not supported at this time. You will also need to install the
-[bazel build
-tool](https://github.com/tensorflow/tensorflow/tree/master/tensorflow/examples/android#bazel).
-=======
 For this section, you will need to build
 [TensorFlow from source](https://www.tensorflow.org/install/install_sources) to
 get the TensorFlow Lite support for the SSD model. At this time only SSD models
 are supported. Models like faster_rcnn are not supported at this time. You will
 also need to install the
 [bazel build tool](https://github.com/tensorflow/tensorflow/tree/master/tensorflow/examples/android#bazel).
->>>>>>> d51d90a6
 
 To make these commands easier to run, let’s set up some environment variables:
 
