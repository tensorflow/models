# Copyright 2017 The TensorFlow Authors. All Rights Reserved.
#
# Licensed under the Apache License, Version 2.0 (the "License");
# you may not use this file except in compliance with the License.
# You may obtain a copy of the License at
#
#     http://www.apache.org/licenses/LICENSE-2.0
#
# Unless required by applicable law or agreed to in writing, software
# distributed under the License is distributed on an "AS IS" BASIS,
# WITHOUT WARRANTIES OR CONDITIONS OF ANY KIND, either express or implied.
# See the License for the specific language governing permissions and
# limitations under the License.
# ==============================================================================
r"""An executable to expand hierarchically image-level labels and boxes.

Example usage:
python models/research/object_detection/dataset_tools/\
oid_hierarchical_labels_expansion.py \
--json_hierarchy_file=<path to JSON hierarchy> \
--input_annotations=<input csv file> \
--output_annotations=<output csv file> \
--annotation_type=<1 (for boxes) or 2 (for image-level labels)>
"""

import argparse
import json
<<<<<<< HEAD
import sys
import six
=======
>>>>>>> ee6fdda1


def _update_dict(initial_dict, update):
  """Updates dictionary with update content.

  Args:
   initial_dict: initial dictionary.
   update: updated dictionary.
  """

  for key, value_list in six.iteritems(update):
    if key in initial_dict:
      initial_dict[key].extend(value_list)
    else:
      initial_dict[key] = value_list


def _build_plain_hierarchy(hierarchy, skip_root=False):
  """Expands tree hierarchy representation to parent-child dictionary.

  Args:
   hierarchy: labels hierarchy as JSON file.
   skip_root: if true skips root from the processing (done for the case when all
     classes under hierarchy are collected under virtual node).

  Returns:
    keyed_parent - dictionary of parent - all its children nodes.
    keyed_child  - dictionary of children - all its parent nodes
    children - all children of the current node.
  """
  all_children = []
  all_keyed_parent = {}
  all_keyed_child = {}
  if 'Subcategory' in hierarchy:
    for node in hierarchy['Subcategory']:
      keyed_parent, keyed_child, children = _build_plain_hierarchy(node)
      # Update is not done through dict.update() since some children have multi-
      # ple parents in the hiearchy.
      _update_dict(all_keyed_parent, keyed_parent)
      _update_dict(all_keyed_child, keyed_child)
      all_children.extend(children)

  if not skip_root:
    all_keyed_parent[hierarchy['LabelName']] = all_children
    all_children = [hierarchy['LabelName']] + all_children
    for child, _ in six.iteritems(all_keyed_child):
      all_keyed_child[child].append(hierarchy['LabelName'])
    all_keyed_child[hierarchy['LabelName']] = []

  return all_keyed_parent, all_keyed_child, all_children


class OIDHierarchicalLabelsExpansion(object):
  """ Main class to perform labels hierachical expansion."""

  def __init__(self, hierarchy):
    """Constructor.

    Args:
      hierarchy: labels hierarchy as JSON object.
    """

    self._hierarchy_keyed_parent, self._hierarchy_keyed_child, _ = (
        _build_plain_hierarchy(hierarchy, skip_root=True))

  def expand_boxes_from_csv(self, csv_row):
    """Expands a row containing bounding boxes from CSV file.

    Args:
      csv_row: a single row of Open Images released groundtruth file.

    Returns:
      a list of strings (including the initial row) corresponding to the ground
      truth expanded to multiple annotation for evaluation with Open Images
      Challenge 2018 metric.
    """
    # Row header is expected to be exactly:
    # ImageID,Source,LabelName,Confidence,XMin,XMax,YMin,YMax,IsOccluded,
    # IsTruncated,IsGroupOf,IsDepiction,IsInside
    cvs_row_splitted = csv_row.split(',')
    assert len(cvs_row_splitted) == 13
    result = [csv_row]
    assert cvs_row_splitted[2] in self._hierarchy_keyed_child
    parent_nodes = self._hierarchy_keyed_child[cvs_row_splitted[2]]
    for parent_node in parent_nodes:
      cvs_row_splitted[2] = parent_node
      result.append(','.join(cvs_row_splitted))
    return result

  def expand_labels_from_csv(self, csv_row):
    """Expands a row containing bounding boxes from CSV file.

    Args:
      csv_row: a single row of Open Images released groundtruth file.

    Returns:
      a list of strings (including the initial row) corresponding to the ground
      truth expanded to multiple annotation for evaluation with Open Images
      Challenge 2018 metric.
    """
    # Row header is expected to be exactly:
    # ImageID,Source,LabelName,Confidence
    cvs_row_splited = csv_row.split(',')
    assert len(cvs_row_splited) == 4
    result = [csv_row]
    if int(cvs_row_splited[3]) == 1:
      assert cvs_row_splited[2] in self._hierarchy_keyed_child
      parent_nodes = self._hierarchy_keyed_child[cvs_row_splited[2]]
      for parent_node in parent_nodes:
        cvs_row_splited[2] = parent_node
        result.append(','.join(cvs_row_splited))
    else:
      assert cvs_row_splited[2] in self._hierarchy_keyed_parent
      child_nodes = self._hierarchy_keyed_parent[cvs_row_splited[2]]
      for child_node in child_nodes:
        cvs_row_splited[2] = child_node
        result.append(','.join(cvs_row_splited))
    return result


def main(parsed_args):

<<<<<<< HEAD
  if len(argv) < 4:
    print("""Missing arguments. \n
             Usage: ./hierarchical_labels_expansion <path to JSON hierarchy>
             <input csv file> <output csv file> [optional]labels_file""")
    return
  with open(argv[1]) as f:
=======
  with open(parsed_args.json_hierarchy_file) as f:
>>>>>>> ee6fdda1
    hierarchy = json.load(f)
  expansion_generator = OIDHierarchicalLabelsExpansion(hierarchy)
  labels_file = False
  if parsed_args.annotation_type == 2:
    labels_file = True
  elif parsed_args.annotation_type != 1:
    print '--annotation_type expected value is 1 or 2.'
    return -1
  with open(parsed_args.input_annotations, 'r') as source:
    with open(parsed_args.output_annotations, 'w') as target:
      header = None
      for line in source:
        if not header:
          header = line
          continue
        if labels_file:
          expanded_lines = expansion_generator.expand_labels_from_csv(line)
        else:
          expanded_lines = expansion_generator.expand_boxes_from_csv(line)
        expanded_lines = [header] + expanded_lines
        target.writelines(expanded_lines)


if __name__ == '__main__':

  parser = argparse.ArgumentParser(
      description='Hierarchically expand annotations (excluding root node).')
  parser.add_argument(
      '--json_hierarchy_file',
      required=True,
      help='Path to the file containing label hierarchy in JSON format.')
  parser.add_argument(
      '--input_annotations',
      required=True,
      help="""Path to Open Images annotations file (either bounding boxes or
      image-level labels).""")
  parser.add_argument(
      '--output_annotations',
      required=True,
      help="""Path to the output file.""")
  parser.add_argument(
      '--annotation_type',
      type=int,
      required=True,
      help="""Type of the input annotations: 1 - boxes, 2 - image-level
      labels"""
  )
  args = parser.parse_args()
  main(args)<|MERGE_RESOLUTION|>--- conflicted
+++ resolved
@@ -25,11 +25,7 @@
 
 import argparse
 import json
-<<<<<<< HEAD
-import sys
 import six
-=======
->>>>>>> ee6fdda1
 
 
 def _update_dict(initial_dict, update):
@@ -152,16 +148,7 @@
 
 def main(parsed_args):
 
-<<<<<<< HEAD
-  if len(argv) < 4:
-    print("""Missing arguments. \n
-             Usage: ./hierarchical_labels_expansion <path to JSON hierarchy>
-             <input csv file> <output csv file> [optional]labels_file""")
-    return
-  with open(argv[1]) as f:
-=======
   with open(parsed_args.json_hierarchy_file) as f:
->>>>>>> ee6fdda1
     hierarchy = json.load(f)
   expansion_generator = OIDHierarchicalLabelsExpansion(hierarchy)
   labels_file = False
