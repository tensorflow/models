--- conflicted
+++ resolved
@@ -571,13 +571,10 @@
     # Merge all summaries together.
     summary_op = tf.summary.merge(list(summaries), name='summary_op')
 
-<<<<<<< HEAD
     # Add config to avoid 'could not satisfy explicit device' problem 
     sess_config = tf.ConfigProto(allow_soft_placement=True)
     #sess_config.gpu_options.allow_growth = True
     
-=======
->>>>>>> b3158fb0
     ###########################
     # Kicks off the training. #
     ###########################
