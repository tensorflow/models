# Copyright 2016 The TensorFlow Authors. All Rights Reserved.
#
# Licensed under the Apache License, Version 2.0 (the "License");
# you may not use this file except in compliance with the License.
# You may obtain a copy of the License at
#
#     http://www.apache.org/licenses/LICENSE-2.0
#
# Unless required by applicable law or agreed to in writing, software
# distributed under the License is distributed on an "AS IS" BASIS,
# WITHOUT WARRANTIES OR CONDITIONS OF ANY KIND, either express or implied.
# See the License for the specific language governing permissions and
# limitations under the License.
# ==============================================================================
r"""Downloads and converts cifar10 data to TFRecords of TF-Example protos.

This module downloads the cifar10 data, uncompresses it, reads the files
that make up the cifar10 data and creates two TFRecord datasets: one for train
and one for test. Each TFRecord dataset is comprised of a set of TF-Example
protocol buffers, each of which contain a single image and label.

The script should take several minutes to run.

"""
from __future__ import absolute_import
from __future__ import division
from __future__ import print_function

<<<<<<< HEAD
try:
	import _pickle as cPickle
except ImportError:
	import cPickle

=======
from six.moves import cPickle
>>>>>>> e88d0cf4
import os
import sys
import tarfile

import numpy as np
from six.moves import urllib
import tensorflow as tf

from datasets import dataset_utils

# The URL where the CIFAR data can be downloaded.
_DATA_URL = 'https://www.cs.toronto.edu/~kriz/cifar-10-python.tar.gz'

# The number of training files.
_NUM_TRAIN_FILES = 5

# The height and width of each image.
_IMAGE_SIZE = 32

# The names of the classes.
_CLASS_NAMES = [
    'airplane',
    'automobile',
    'bird',
    'cat',
    'deer',
    'dog',
    'frog',
    'horse',
    'ship',
    'truck',
]


def _add_to_tfrecord(filename, tfrecord_writer, offset=0):
  """Loads data from the cifar10 pickle files and writes files to a TFRecord.

  Args:
    filename: The filename of the cifar10 pickle file.
    tfrecord_writer: The TFRecord writer to use for writing.
    offset: An offset into the absolute number of images previously written.

  Returns:
    The new offset.
  """
  with tf.gfile.Open(filename, 'rb') as f:
    if sys.version_info < (3,):
      data = cPickle.load(f)
    else:
      data = cPickle.load(f, encoding='bytes')

  images = data[b'data']
  num_images = images.shape[0]

  images = images.reshape((num_images, 3, 32, 32))
  labels = data[b'labels']

  with tf.Graph().as_default():
    image_placeholder = tf.placeholder(dtype=tf.uint8)
    encoded_image = tf.image.encode_png(image_placeholder)

    with tf.Session('') as sess:

      for j in range(num_images):
        sys.stdout.write('\r>> Reading file [%s] image %d/%d' % (
            filename, offset + j + 1, offset + num_images))
        sys.stdout.flush()

        image = np.squeeze(images[j]).transpose((1, 2, 0))
        label = labels[j]

        png_string = sess.run(encoded_image,
                              feed_dict={image_placeholder: image})

        example = dataset_utils.image_to_tfexample(
            png_string, b'png', _IMAGE_SIZE, _IMAGE_SIZE, label)
        tfrecord_writer.write(example.SerializeToString())

  return offset + num_images


def _get_output_filename(dataset_dir, split_name):
  """Creates the output filename.

  Args:
    dataset_dir: The dataset directory where the dataset is stored.
    split_name: The name of the train/test split.

  Returns:
    An absolute file path.
  """
  return '%s/cifar10_%s.tfrecord' % (dataset_dir, split_name)


def _download_and_uncompress_dataset(dataset_dir):
  """Downloads cifar10 and uncompresses it locally.

  Args:
    dataset_dir: The directory where the temporary files are stored.
  """
  filename = _DATA_URL.split('/')[-1]
  filepath = os.path.join(dataset_dir, filename)

  if not os.path.exists(filepath):
    def _progress(count, block_size, total_size):
      sys.stdout.write('\r>> Downloading %s %.1f%%' % (
          filename, float(count * block_size) / float(total_size) * 100.0))
      sys.stdout.flush()
    filepath, _ = urllib.request.urlretrieve(_DATA_URL, filepath, _progress)
    print()
    statinfo = os.stat(filepath)
    print('Successfully downloaded', filename, statinfo.st_size, 'bytes.')
    tarfile.open(filepath, 'r:gz').extractall(dataset_dir)


def _clean_up_temporary_files(dataset_dir):
  """Removes temporary files used to create the dataset.

  Args:
    dataset_dir: The directory where the temporary files are stored.
  """
  filename = _DATA_URL.split('/')[-1]
  filepath = os.path.join(dataset_dir, filename)
  tf.gfile.Remove(filepath)

  tmp_dir = os.path.join(dataset_dir, 'cifar-10-batches-py')
  tf.gfile.DeleteRecursively(tmp_dir)


def run(dataset_dir):
  """Runs the download and conversion operation.

  Args:
    dataset_dir: The dataset directory where the dataset is stored.
  """
  if not tf.gfile.Exists(dataset_dir):
    tf.gfile.MakeDirs(dataset_dir)

  training_filename = _get_output_filename(dataset_dir, 'train')
  testing_filename = _get_output_filename(dataset_dir, 'test')

  if tf.gfile.Exists(training_filename) and tf.gfile.Exists(testing_filename):
    print('Dataset files already exist. Exiting without re-creating them.')
    return

  dataset_utils.download_and_uncompress_tarball(_DATA_URL, dataset_dir)

  # First, process the training data:
  with tf.python_io.TFRecordWriter(training_filename) as tfrecord_writer:
    offset = 0
    for i in range(_NUM_TRAIN_FILES):
      filename = os.path.join(dataset_dir,
                              'cifar-10-batches-py',
                              'data_batch_%d' % (i + 1))  # 1-indexed.
      offset = _add_to_tfrecord(filename, tfrecord_writer, offset)

  # Next, process the testing data:
  with tf.python_io.TFRecordWriter(testing_filename) as tfrecord_writer:
    filename = os.path.join(dataset_dir,
                            'cifar-10-batches-py',
                            'test_batch')
    _add_to_tfrecord(filename, tfrecord_writer)

  # Finally, write the labels file:
  labels_to_class_names = dict(zip(range(len(_CLASS_NAMES)), _CLASS_NAMES))
  dataset_utils.write_label_file(labels_to_class_names, dataset_dir)

  _clean_up_temporary_files(dataset_dir)
  print('\nFinished converting the Cifar10 dataset!')<|MERGE_RESOLUTION|>--- conflicted
+++ resolved
@@ -26,15 +26,11 @@
 from __future__ import division
 from __future__ import print_function
 
-<<<<<<< HEAD
 try:
 	import _pickle as cPickle
 except ImportError:
 	import cPickle
 
-=======
-from six.moves import cPickle
->>>>>>> e88d0cf4
 import os
 import sys
 import tarfile
