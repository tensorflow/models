--- conflicted
+++ resolved
@@ -245,14 +245,9 @@
       'model_type': flags_obj.model_type,
   }
 
-<<<<<<< HEAD
-  benchmark_logger = logger.config_benchmark_logger(flags_obj)
+  benchmark_logger = logger.get_benchmark_logger()
   benchmark_logger.log_run_info('wide_deep', 'Census Income', run_params,
                                 test_id=flags_obj.benchmark_test_id)
-=======
-  benchmark_logger = logger.get_benchmark_logger()
-  benchmark_logger.log_run_info('wide_deep', 'Census Income', run_params)
->>>>>>> 47c5642e
 
   loss_prefix = LOSS_PREFIX.get(flags_obj.model_type, '')
   train_hooks = hooks_helper.get_train_hooks(
