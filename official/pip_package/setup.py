# Copyright 2024 The TensorFlow Authors. All Rights Reserved.
#
# Licensed under the Apache License, Version 2.0 (the "License");
# you may not use this file except in compliance with the License.
# You may obtain a copy of the License at
#
#     http://www.apache.org/licenses/LICENSE-2.0
#
# Unless required by applicable law or agreed to in writing, software
# distributed under the License is distributed on an "AS IS" BASIS,
# WITHOUT WARRANTIES OR CONDITIONS OF ANY KIND, either express or implied.
# See the License for the specific language governing permissions and
# limitations under the License.

"""Sets up TensorFlow Official Models."""
import datetime
import os
import sys

from setuptools import find_packages
from setuptools import setup

version = '2.15.0'
tf_version = '2.15.0'  # Major version.

project_name = 'tf-models-official'

long_description = """The TensorFlow official models are a collection of
models that use TensorFlow's high-level APIs.
They are intended to be well-maintained, tested, and kept up to date with the
latest TensorFlow API. They should also be reasonably optimized for fast
performance while still being easy to read."""

if '--project_name' in sys.argv:
  project_name_idx = sys.argv.index('--project_name')
  project_name = sys.argv[project_name_idx + 1]
  sys.argv.remove('--project_name')
  sys.argv.pop(project_name_idx)


def _get_requirements(is_nightly=False):
  """Parses requirements.txt file."""
  install_requires_tmp = []
  dependency_links_tmp = []
  if is_nightly:
    file_name = '../nightly_requirements.txt'
  else:
    file_name = '../requirements.txt'
  with open(
      os.path.join(os.path.dirname(__file__), file_name), 'r') as f:
    for line in f:
      package_name = line.strip()
      # Skip empty line or comments starting with "#".
      if not package_name or package_name[0] == '#':
        continue
      if package_name.startswith('-e '):
        dependency_links_tmp.append(package_name[3:].strip())
      else:
        install_requires_tmp.append(package_name)
  return install_requires_tmp, dependency_links_tmp

if project_name == 'tf-models-nightly':
  install_requires, dependency_links = _get_requirements(is_nightly=True)
<<<<<<< HEAD
=======
  version_split = version.split(".")
  version_split[1] = str(int(version_split[1]) + 1)
  version = ".".join(version_split)
>>>>>>> d6d0fe03
  version += '.dev' + datetime.datetime.now().strftime('%Y%m%d')
  install_requires.append('tf-nightly')
  install_requires.append('tensorflow-text-nightly')
else:
  install_requires, dependency_links = _get_requirements()
  install_requires.append(f'tensorflow~={tf_version}')
  install_requires.append(f'tensorflow-text~={tf_version}')

print('install_requires: ', install_requires)
print('dependency_links: ', dependency_links)

setup(
    name=project_name,
    version=version,
    description='TensorFlow Official Models',
    long_description=long_description,
    author='Google Inc.',
    author_email='packages@tensorflow.org',
    url='https://github.com/tensorflow/models',
    license='Apache 2.0',
    packages=find_packages(exclude=[
        'research*',
        'official.pip_package*',
        'official.benchmark*',
        'official.colab*',
        'official.recommendation.ranking.data.preprocessing*',
    ]),
    exclude_package_data={
        '': ['*_test.py',],
    },
    install_requires=install_requires,
    dependency_links=dependency_links,
    python_requires='>=3.7',
)<|MERGE_RESOLUTION|>--- conflicted
+++ resolved
@@ -61,12 +61,9 @@
 
 if project_name == 'tf-models-nightly':
   install_requires, dependency_links = _get_requirements(is_nightly=True)
-<<<<<<< HEAD
-=======
-  version_split = version.split(".")
+  version_split = version.split('.')
   version_split[1] = str(int(version_split[1]) + 1)
-  version = ".".join(version_split)
->>>>>>> d6d0fe03
+  version = '.'.join(version_split)
   version += '.dev' + datetime.datetime.now().strftime('%Y%m%d')
   install_requires.append('tf-nightly')
   install_requires.append('tensorflow-text-nightly')
