--- conflicted
+++ resolved
@@ -711,17 +711,11 @@
         help='The directory where the input data is stored.')
 
     self.add_argument(
-<<<<<<< HEAD
-        '--model_dir',
-        type=str,
-        default='/tmp/resnet_model',
-=======
         '--input_threads', type=int, default=5,
         help='Number of CPU threads to use for input processing.')
 
     self.add_argument(
         '--model_dir', type=str, default='/tmp/resnet_model',
->>>>>>> 729014ed
         help='The directory where the model will be stored.')
 
     self.add_argument(
@@ -755,20 +749,7 @@
         default=None,
         choices=['channels_first', 'channels_last'],
         help='A flag to override the data format used in the model. '
-<<<<<<< HEAD
         'channels_first provides a performance boost on GPU but '
         'is not always compatible with CPU. If left unspecified, '
         'the data format will be chosen automatically based on '
-        'whether TensorFlow was built for CPU or GPU.')
-
-    self.add_argument(
-        '--input_threads',
-        type=int,
-        default=5,
-        help='Number of CPU threads to use for input processing.')
-=======
-             'channels_first provides a performance boost on GPU but '
-             'is not always compatible with CPU. If left unspecified, '
-             'the data format will be chosen automatically based on '
-             'whether TensorFlow was built for CPU or GPU.')
->>>>>>> 729014ed
+        'whether TensorFlow was built for CPU or GPU.')