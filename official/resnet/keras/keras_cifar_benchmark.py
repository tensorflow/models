--- conflicted
+++ resolved
@@ -230,25 +230,8 @@
     FLAGS.batch_size = 128
     self._run_and_report_benchmark()
 
-<<<<<<< HEAD
   def benchmark_graph_1_gpu(self):
     """Test 1 gpu graph."""
-=======
-  def benchmark_1_gpu_no_dist_strat_tweaked(self):
-    """Test no distribution strategy with manual config."""
-    self._setup()
-    FLAGS.num_gpus = 1
-    FLAGS.enable_eager = True
-    FLAGS.explicit_gpu_placement = True
-    FLAGS.distribution_strategy = 'off'
-    FLAGS.set_learning_phase_to_train = False
-    FLAGS.model_dir = self._get_model_dir(
-        'benchmark_1_gpu_no_dist_strat_tweaked')
-    FLAGS.batch_size = 128
-    self._run_and_report_benchmark()
-
-  def benchmark_graph_1_gpu_no_dist_strat(self):
->>>>>>> a68f65f8
     self._setup()
     FLAGS.num_gpus = 1
     FLAGS.enable_eager = False
