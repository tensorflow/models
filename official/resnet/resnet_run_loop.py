--- conflicted
+++ resolved
@@ -395,14 +395,10 @@
       'synthetic_data': flags_obj.use_synthetic_data,
       'train_epochs': flags_obj.train_epochs,
   }
-<<<<<<< HEAD
-  benchmark_logger = logger.config_benchmark_logger(flags_obj)
+
+  benchmark_logger = logger.get_benchmark_logger()
   benchmark_logger.log_run_info('resnet', dataset_name, run_params,
                                 test_id=flags_obj.benchmark_test_id)
-=======
-  benchmark_logger = logger.get_benchmark_logger()
-  benchmark_logger.log_run_info('resnet', dataset_name, run_params)
->>>>>>> 47c5642e
 
   train_hooks = hooks_helper.get_train_hooks(
       flags_obj.hooks,
