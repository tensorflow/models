--- conflicted
+++ resolved
@@ -345,15 +345,9 @@
           'version': flags.version,
       })
 
-<<<<<<< HEAD
-  for _ in range(flags.train_epochs // flags.epochs_per_eval):
+  for _ in range(flags.train_epochs // flags.epochs_between_evals):
     train_hooks = hooks_helper.get_train_hooks(
         flags.hooks, batch_size=flags.batch_size)
-=======
-  for _ in range(flags.train_epochs // flags.epochs_between_evals):
-    train_hooks = hooks_helper.get_train_hooks(flags.hooks,
-                                               batch_size=flags.batch_size)
->>>>>>> adfd5a3a
 
     print('Starting a training cycle.')
 
