--- conflicted
+++ resolved
@@ -109,22 +109,8 @@
   # allows DistributionStrategies to adjust how many batches to fetch based
   # on how many devices are present.
   dataset = dataset.prefetch(buffer_size=tf.data.experimental.AUTOTUNE)
-
-<<<<<<< HEAD
   dataset = dataset.take(1).cache().repeat()
 
-  # Defines a specific size thread pool for tf.data operations.
-  if datasets_num_private_threads:
-    tf.compat.v1.logging.info('datasets_num_private_threads: %s',
-                              datasets_num_private_threads)
-    dataset = threadpool.override_threadpool(
-        dataset,
-        threadpool.PrivateThreadPool(
-            datasets_num_private_threads,
-            display_name='input_pipeline_thread_pool'))
-
-=======
->>>>>>> b6c0c7f9
   return dataset
 
 
