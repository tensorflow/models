--- conflicted
+++ resolved
@@ -401,19 +401,20 @@
                                        steps=flags.max_train_steps)
     print(eval_results)
 
-<<<<<<< HEAD
-    return classifier
-
-
-def export_savedmodel(classifier, export_dir, shape):
-  """Exports a saved model for the given classifier."""
-  input_receiver_fn = export.build_tensor_serving_input_receiver_fn(shape)
-  classifier.export_savedmodel(export_dir, input_receiver_fn)
-=======
     if flags.benchmark_log_dir is not None:
       benchmark_logger = logger.BenchmarkLogger(flags.benchmark_log_dir)
       benchmark_logger.log_estimator_evaluation_result(eval_results)
->>>>>>> 08af7775
+
+  # Return the classifier after all epochs are completed.
+  return classifier
+
+
+def export_savedmodel(classifier, export_dir, shape, batch_size):
+  """Exports a saved model for the given classifier."""
+  input_receiver_fn = export.build_tensor_serving_input_receiver_fn(
+      shape, batch_size)
+  classifier.export_savedmodel(export_dir, input_receiver_fn)
+  return classifier
 
 
 class ResnetArgParser(argparse.ArgumentParser):
@@ -425,11 +426,8 @@
         parsers.BaseParser(),
         parsers.PerformanceParser(),
         parsers.ImageModelParser(),
-<<<<<<< HEAD
         parsers.ExportParser(),
-=======
         parsers.BenchmarkParser(),
->>>>>>> 08af7775
     ])
 
     self.add_argument(
