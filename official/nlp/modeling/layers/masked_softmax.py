--- conflicted
+++ resolved
@@ -62,11 +62,6 @@
 
       # Since we are adding it to the raw scores before the softmax, this is
       # effectively the same as removing these entirely.
-
-<<<<<<< HEAD
-=======
-
->>>>>>> c45c0893
       scores += adder
 
     if len(self._normalization_axes) == 1:
