# Copyright 2019 The TensorFlow Authors. All Rights Reserved.
#
# Licensed under the Apache License, Version 2.0 (the "License");
# you may not use this file except in compliance with the License.
# You may obtain a copy of the License at
#
#     http://www.apache.org/licenses/LICENSE-2.0
#
# Unless required by applicable law or agreed to in writing, software
# distributed under the License is distributed on an "AS IS" BASIS,
# WITHOUT WARRANTIES OR CONDITIONS OF ANY KIND, either express or implied.
# See the License for the specific language governing permissions and
# limitations under the License.
# ==============================================================================
"""Executes Estimator benchmarks and accuracy tests."""
from __future__ import absolute_import
from __future__ import division
from __future__ import print_function

import os
import time

from absl import flags
from absl.testing import flagsaver
import tensorflow as tf  # pylint: disable=g-bad-import-order

from official.transformer import transformer_main as transformer_main
from official.utils.logs import hooks

TRANSFORMER_EN2DE_DATA_DIR_NAME = 'wmt32k-en2de-official'
EN2DE_2014_BLEU_DATA_DIR_NAME = 'newstest2014'
FLAGS = flags.FLAGS


class EstimatorBenchmark(tf.test.Benchmark):
  """Base class to hold methods common to test classes in the module.

     Code under test for the Transformer Estimator models that report mostly the
     same data and require the same FLAG setup.
  """
  local_flags = None

  def __init__(self, output_dir=None, default_flags=None, flag_methods=None):
    if not output_dir:
      output_dir = '/tmp'
    self.output_dir = output_dir
    self.default_flags = default_flags or {}
    self.flag_methods = flag_methods or {}

  def _get_model_dir(self, folder_name):
    """Returns directory to store info, e.g. saved model and event log."""
    return os.path.join(self.output_dir, folder_name)

  def _setup(self):
    """Sets up and resets flags before each test."""
    tf.compat.v1.logging.set_verbosity(tf.compat.v1.logging.DEBUG)
    if EstimatorBenchmark.local_flags is None:
      for flag_method in self.flag_methods:
        flag_method()
      # Loads flags to get defaults to then override. List cannot be empty.
      flags.FLAGS(['foo'])
      # Overrides flag values with defaults for the class of tests.
      for k, v in self.default_flags.items():
        setattr(FLAGS, k, v)
      saved_flag_values = flagsaver.save_flag_values()
      EstimatorBenchmark.local_flags = saved_flag_values
    else:
      flagsaver.restore_flag_values(EstimatorBenchmark.local_flags)

  def _report_benchmark(self,
                        stats,
                        wall_time_sec,
                        bleu_max=None,
                        bleu_min=None):
    """Report benchmark results by writing to local protobuf file.

    Args:
      stats: dict returned from estimator models with known entries.
      wall_time_sec: the during of the benchmark execution in seconds
      bleu_max: highest passing level for bleu score.
      bleu_min: lowest passing level for bleu score.
    """
    examples_per_sec_hook = None
    for hook in stats['train_hooks']:
      if isinstance(hook, hooks.ExamplesPerSecondHook):
        examples_per_sec_hook = hook
        break

    eval_results = stats['eval_results']
    metrics = []
    if 'bleu_uncased' in stats:
      metrics.append({'name': 'bleu_uncased',
                      'value': stats['bleu_uncased'],
                      'min_value': bleu_min,
                      'max_value': bleu_max})

    if examples_per_sec_hook:
      exp_per_second_list = examples_per_sec_hook.current_examples_per_sec_list
      # ExamplesPerSecondHook skips the first 10 steps.
      exp_per_sec = sum(exp_per_second_list) / (len(exp_per_second_list))
      metrics.append({'name': 'exp_per_second',
                      'value': exp_per_sec})
    self.report_benchmark(
        iters=eval_results['global_step'],
        wall_time=wall_time_sec,
        metrics=metrics)


class TransformerBaseEstimatorAccuracy(EstimatorBenchmark):
  """Benchmark accuracy tests for Transformer Base model w/ Estimator."""

  def __init__(self, output_dir=None, root_data_dir=None, **kwargs):
    """Benchmark accuracy tests for Transformer Base model w/ Estimator.

    Args:
      output_dir: directory where to output e.g. log files
      root_data_dir: directory under which to look for dataset
      **kwargs: arbitrary named arguments. This is needed to make the
                constructor forward compatible in case PerfZero provides more
                named arguments before updating the constructor.
    """
    flag_methods = [transformer_main.define_transformer_flags]

    self.train_data_dir = os.path.join(root_data_dir,
                                       TRANSFORMER_EN2DE_DATA_DIR_NAME)

    self.vocab_file = os.path.join(root_data_dir,
                                   TRANSFORMER_EN2DE_DATA_DIR_NAME,
                                   'vocab.ende.32768')

    self.bleu_source = os.path.join(root_data_dir,
                                    EN2DE_2014_BLEU_DATA_DIR_NAME,
                                    'newstest2014.en')

    self.bleu_ref = os.path.join(root_data_dir,
                                 EN2DE_2014_BLEU_DATA_DIR_NAME,
                                 'newstest2014.de')

    super(TransformerBaseEstimatorAccuracy, self).__init__(
        output_dir=output_dir, flag_methods=flag_methods)

  def benchmark_graph_2_gpu(self):
    """Benchmark graph mode 2 gpus.

      The paper uses 8 GPUs and a much larger effective batch size, this is will
      not converge to the 27.3 BLEU (uncased) SOTA.
    """
    self._setup()
    FLAGS.num_gpus = 2
    FLAGS.data_dir = self.train_data_dir
    FLAGS.vocab_file = self.vocab_file
    # Sets values directly to avoid validation check.
    FLAGS['bleu_source'].value = self.bleu_source
    FLAGS['bleu_ref'].value = self.bleu_ref
    FLAGS.param_set = 'base'
    FLAGS.batch_size = 4096 * 2
    FLAGS.train_steps = 100000
    FLAGS.steps_between_evals = 5000
    FLAGS.model_dir = self._get_model_dir('benchmark_graph_2_gpu')
    FLAGS.hooks = ['ExamplesPerSecondHook']
    # These bleu scores are based on test runs after at this limited
    # number of steps and batch size after verifying SOTA at 8xV100s.
    self._run_and_report_benchmark(bleu_min=25.3, bleu_max=26)

<<<<<<< HEAD
  def benchmark_graph_8_gpu(self):
    """Benchmark graph mode 8 gpus.

      SOTA is 27.3 BLEU (uncased).
    """
    self._setup()
    FLAGS.num_gpus = 8
=======
  def benchmark_graph_fp16_2_gpu(self):
    """Benchmark 2 gpu with fp16 mixed-precision.

      The paper uses 8 GPUs and a much larger effective batch-size,
      this is unlikely to hit the target bleu score regardless of
      number of steps.
    """
    self._setup()
    FLAGS.num_gpus = 2
    FLAGS.dtype = 'fp16'
>>>>>>> b73977ee
    FLAGS.data_dir = self.train_data_dir
    FLAGS.vocab_file = self.vocab_file
    # Sets values directly to avoid validation check.
    FLAGS['bleu_source'].value = self.bleu_source
    FLAGS['bleu_ref'].value = self.bleu_ref
    FLAGS.param_set = 'base'
    FLAGS.batch_size = 4096 * 8
    FLAGS.train_steps = 100000
    FLAGS.steps_between_evals = 5000
<<<<<<< HEAD
    FLAGS.model_dir = self._get_model_dir('benchmark_graph_8_gpu')
=======
    FLAGS.model_dir = self._get_model_dir('benchmark_graph_fp16_2_gpu')
>>>>>>> b73977ee
    FLAGS.hooks = ['ExamplesPerSecondHook']
    # These bleu scores are based on test runs after at this limited
    # number of steps and batch size after verifying SOTA at 8xV100s.
    self._run_and_report_benchmark(bleu_min=25.3, bleu_max=26)

  def benchmark_graph_fp16_8_gpu(self):
    """benchmark 8 gpus with fp16 mixed precision.

      Best so far is 27.2  with 4048 * 8 at 75,000 steps.
      Other test: 2024 * 8 peaked at 26.66 at 100,000 steps.
    """
    self._setup()
    FLAGS.num_gpus = 8
    FLAGS.dtype = 'fp16'
    FLAGS.data_dir = self.train_data_dir
    FLAGS.vocab_file = self.vocab_file
    # Sets values directly to avoid validation check.
    FLAGS['bleu_source'].value = self.bleu_source
    FLAGS['bleu_ref'].value = self.bleu_ref
    FLAGS.param_set = 'base'
<<<<<<< HEAD
    FLAGS.batch_size = 4096 * 8
=======
    FLAGS.batch_size = 3072 * 8
>>>>>>> b73977ee
    FLAGS.train_steps = 100000
    FLAGS.steps_between_evals = 5000
    FLAGS.model_dir = self._get_model_dir('benchmark_graph_fp16_8_gpu')
    FLAGS.hooks = ['ExamplesPerSecondHook']
    self._run_and_report_benchmark()

  def benchmark_graph_fp16_8_gpu(self):
    """benchmark 8 gpus with fp16 mixed precision.

      SOTA is 27.3 BLEU (uncased).
    """
    self._setup()
    FLAGS.num_gpus = 8
    FLAGS.dtype = 'fp16'
    FLAGS.data_dir = self.train_data_dir
    FLAGS.vocab_file = self.vocab_file
    # Sets values directly to avoid validation check.
    FLAGS['bleu_source'].value = self.bleu_source
    FLAGS['bleu_ref'].value = self.bleu_ref
    FLAGS.param_set = 'base'
    FLAGS.batch_size = 3072 * 8
    FLAGS.train_steps = 100000
    FLAGS.steps_between_evals = 5000
    FLAGS.model_dir = self._get_model_dir('benchmark_graph_fp16_8_gpu')
    FLAGS.hooks = ['ExamplesPerSecondHook']
    self._run_and_report_benchmark()

  def _run_and_report_benchmark(self, bleu_min=27.3, bleu_max=28):
    """Run benchmark and report results.

    Args:
      bleu_min: minimum expected uncased bleu. default is SOTA.
      bleu_max: max expected uncased bleu. default is a high number.
    """
    start_time_sec = time.time()
    stats = transformer_main.run_transformer(flags.FLAGS)
    wall_time_sec = time.time() - start_time_sec
    self._report_benchmark(stats,
                           wall_time_sec,
                           bleu_min=bleu_min,
                           bleu_max=bleu_max)


class TransformerEstimatorBenchmark(EstimatorBenchmark):
  """Benchmarks for Transformer (Base and Big) using Estimator."""

  def __init__(self, output_dir=None, default_flags=None):
    flag_methods = [transformer_main.define_transformer_flags]

    super(TransformerEstimatorBenchmark, self).__init__(
        output_dir=output_dir,
        default_flags=default_flags,
        flag_methods=flag_methods)

  def benchmark_graph_1_gpu(self):
    """Benchmark graph 1 gpu."""
    self._setup()
    FLAGS.num_gpus = 1
    FLAGS.batch_size = 4096
    FLAGS.model_dir = self._get_model_dir('benchmark_graph_1_gpu')
    self._run_and_report_benchmark()

  def benchmark_graph_fp16_1_gpu(self):
    """Benchmark graph fp16 1 gpu."""
    self._setup()
    FLAGS.num_gpus = 1
    FLAGS.dtype = 'fp16'
    FLAGS.batch_size = 4096
    FLAGS.model_dir = self._get_model_dir('benchmark_graph_fp16_1_gpu')
    self._run_and_report_benchmark()

  def benchmark_graph_2_gpu(self):
    """Benchmark graph 2 gpus."""
    self._setup()
    FLAGS.num_gpus = 2
    FLAGS.batch_size = 4096 * 2
    FLAGS.model_dir = self._get_model_dir('benchmark_graph_2_gpu')
    self._run_and_report_benchmark()

  def benchmark_graph_fp16_2_gpu(self):
    """Benchmark graph fp16 2 gpus."""
    self._setup()
    FLAGS.num_gpus = 2
    FLAGS.dtype = 'fp16'
    FLAGS.batch_size = 4096 * 2
    FLAGS.model_dir = self._get_model_dir('benchmark_graph_fp16_2_gpu')
    self._run_and_report_benchmark()

  def benchmark_graph_4_gpu(self):
    """Benchmark graph 4 gpus."""
    self._setup()
    FLAGS.num_gpus = 4
    FLAGS.batch_size = 4096 * 4
    FLAGS.model_dir = self._get_model_dir('benchmark_graph_4_gpu')
    self._run_and_report_benchmark()

  def benchmark_graph_fp16_4_gpu(self):
    """Benchmark 4 graph fp16 gpus."""
    self._setup()
    FLAGS.num_gpus = 4
    FLAGS.dtype = 'fp16'
    FLAGS.batch_size = 4096 * 4
    FLAGS.model_dir = self._get_model_dir('benchmark_graph_fp16_4_gpu')
    self._run_and_report_benchmark()

  def benchmark_graph_8_gpu(self):
    """Benchmark graph 8 gpus."""
    self._setup()
    FLAGS.num_gpus = 8
    FLAGS.batch_size = 4096 * 8
    FLAGS.model_dir = self._get_model_dir('benchmark_graph_8_gpu')
    self._run_and_report_benchmark()

  def benchmark_graph_fp16_8_gpu(self):
    """Benchmark graph fp16 8 gpus."""
    self._setup()
    FLAGS.num_gpus = 8
    FLAGS.dtype = 'fp16'
    FLAGS.batch_size = 4096 * 8
    FLAGS.model_dir = self._get_model_dir('benchmark_graph_fp16_8_gpu')
    self._run_and_report_benchmark()

  def _run_and_report_benchmark(self):
    start_time_sec = time.time()
    stats = transformer_main.run_transformer(flags.FLAGS)
    wall_time_sec = time.time() - start_time_sec
    self._report_benchmark(stats, wall_time_sec)


class TransformerBaseEstimatorBenchmarkSynth(TransformerEstimatorBenchmark):
  """Transformer based version synthetic benchmark tests."""

  def __init__(self, output_dir=None, root_data_dir=None, **kwargs):
    def_flags = {}
    def_flags['param_set'] = 'base'
    def_flags['use_synthetic_data'] = True
    def_flags['train_steps'] = 200
    def_flags['steps_between_evals'] = 200
    def_flags['hooks'] = ['ExamplesPerSecondHook']

    super(TransformerBaseEstimatorBenchmarkSynth, self).__init__(
        output_dir=output_dir, default_flags=def_flags)


class TransformerBaseEstimatorBenchmarkReal(TransformerEstimatorBenchmark):
  """Transformer based version real data benchmark tests."""

  def __init__(self, output_dir=None, root_data_dir=None, **kwargs):
    train_data_dir = os.path.join(root_data_dir,
                                  TRANSFORMER_EN2DE_DATA_DIR_NAME)
    vocab_file = os.path.join(root_data_dir,
                              TRANSFORMER_EN2DE_DATA_DIR_NAME,
                              'vocab.ende.32768')

    def_flags = {}
    def_flags['param_set'] = 'base'
    def_flags['vocab_file'] = vocab_file
    def_flags['data_dir'] = train_data_dir
    def_flags['train_steps'] = 200
    def_flags['steps_between_evals'] = 200
    def_flags['hooks'] = ['ExamplesPerSecondHook']

    super(TransformerBaseEstimatorBenchmarkReal, self).__init__(
        output_dir=output_dir, default_flags=def_flags)


class TransformerBigEstimatorBenchmarkReal(TransformerEstimatorBenchmark):
  """Transformer based version real data benchmark tests."""

  def __init__(self, output_dir=None, root_data_dir=None, **kwargs):
    train_data_dir = os.path.join(root_data_dir,
                                  TRANSFORMER_EN2DE_DATA_DIR_NAME)
    vocab_file = os.path.join(root_data_dir,
                              TRANSFORMER_EN2DE_DATA_DIR_NAME,
                              'vocab.ende.32768')

    def_flags = {}
    def_flags['param_set'] = 'big'
    def_flags['vocab_file'] = vocab_file
    def_flags['data_dir'] = train_data_dir
    def_flags['train_steps'] = 200
    def_flags['steps_between_evals'] = 200
    def_flags['hooks'] = ['ExamplesPerSecondHook']

    super(TransformerBigEstimatorBenchmarkReal, self).__init__(
        output_dir=output_dir, default_flags=def_flags)


class TransformerBigEstimatorBenchmarkSynth(TransformerEstimatorBenchmark):
  """Transformer based version synthetic benchmark tests."""

  def __init__(self, output_dir=None, root_data_dir=None, **kwargs):
    def_flags = {}
    def_flags['param_set'] = 'big'
    def_flags['use_synthetic_data'] = True
    def_flags['train_steps'] = 200
    def_flags['steps_between_evals'] = 200
    def_flags['hooks'] = ['ExamplesPerSecondHook']

    super(TransformerBigEstimatorBenchmarkSynth, self).__init__(
        output_dir=output_dir, default_flags=def_flags)<|MERGE_RESOLUTION|>--- conflicted
+++ resolved
@@ -162,26 +162,16 @@
     # number of steps and batch size after verifying SOTA at 8xV100s.
     self._run_and_report_benchmark(bleu_min=25.3, bleu_max=26)
 
-<<<<<<< HEAD
   def benchmark_graph_8_gpu(self):
     """Benchmark graph mode 8 gpus.
 
       SOTA is 27.3 BLEU (uncased).
+      Best so far is 27.2  with 4048*8 at 75,000 steps.
+      27.009 with 4096*8 at 100,000 steps and earlier.
+      Other test: 2024 * 8 peaked at 26.66 at 100,000 steps.
     """
     self._setup()
     FLAGS.num_gpus = 8
-=======
-  def benchmark_graph_fp16_2_gpu(self):
-    """Benchmark 2 gpu with fp16 mixed-precision.
-
-      The paper uses 8 GPUs and a much larger effective batch-size,
-      this is unlikely to hit the target bleu score regardless of
-      number of steps.
-    """
-    self._setup()
-    FLAGS.num_gpus = 2
-    FLAGS.dtype = 'fp16'
->>>>>>> b73977ee
     FLAGS.data_dir = self.train_data_dir
     FLAGS.vocab_file = self.vocab_file
     # Sets values directly to avoid validation check.
@@ -191,11 +181,7 @@
     FLAGS.batch_size = 4096 * 8
     FLAGS.train_steps = 100000
     FLAGS.steps_between_evals = 5000
-<<<<<<< HEAD
-    FLAGS.model_dir = self._get_model_dir('benchmark_graph_8_gpu')
-=======
     FLAGS.model_dir = self._get_model_dir('benchmark_graph_fp16_2_gpu')
->>>>>>> b73977ee
     FLAGS.hooks = ['ExamplesPerSecondHook']
     # These bleu scores are based on test runs after at this limited
     # number of steps and batch size after verifying SOTA at 8xV100s.
@@ -204,8 +190,7 @@
   def benchmark_graph_fp16_8_gpu(self):
     """benchmark 8 gpus with fp16 mixed precision.
 
-      Best so far is 27.2  with 4048 * 8 at 75,000 steps.
-      Other test: 2024 * 8 peaked at 26.66 at 100,000 steps.
+      SOTA is 27.3 BLEU (uncased).
     """
     self._setup()
     FLAGS.num_gpus = 8
@@ -216,32 +201,7 @@
     FLAGS['bleu_source'].value = self.bleu_source
     FLAGS['bleu_ref'].value = self.bleu_ref
     FLAGS.param_set = 'base'
-<<<<<<< HEAD
     FLAGS.batch_size = 4096 * 8
-=======
-    FLAGS.batch_size = 3072 * 8
->>>>>>> b73977ee
-    FLAGS.train_steps = 100000
-    FLAGS.steps_between_evals = 5000
-    FLAGS.model_dir = self._get_model_dir('benchmark_graph_fp16_8_gpu')
-    FLAGS.hooks = ['ExamplesPerSecondHook']
-    self._run_and_report_benchmark()
-
-  def benchmark_graph_fp16_8_gpu(self):
-    """benchmark 8 gpus with fp16 mixed precision.
-
-      SOTA is 27.3 BLEU (uncased).
-    """
-    self._setup()
-    FLAGS.num_gpus = 8
-    FLAGS.dtype = 'fp16'
-    FLAGS.data_dir = self.train_data_dir
-    FLAGS.vocab_file = self.vocab_file
-    # Sets values directly to avoid validation check.
-    FLAGS['bleu_source'].value = self.bleu_source
-    FLAGS['bleu_ref'].value = self.bleu_ref
-    FLAGS.param_set = 'base'
-    FLAGS.batch_size = 3072 * 8
     FLAGS.train_steps = 100000
     FLAGS.steps_between_evals = 5000
     FLAGS.model_dir = self._get_model_dir('benchmark_graph_fp16_8_gpu')
