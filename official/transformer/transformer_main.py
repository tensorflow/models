# Copyright 2018 The TensorFlow Authors. All Rights Reserved.
#
# Licensed under the Apache License, Version 2.0 (the "License");
# you may not use this file except in compliance with the License.
# You may obtain a copy of the License at
#
#     http://www.apache.org/licenses/LICENSE-2.0
#
# Unless required by applicable law or agreed to in writing, software
# distributed under the License is distributed on an "AS IS" BASIS,
# WITHOUT WARRANTIES OR CONDITIONS OF ANY KIND, either express or implied.
# See the License for the specific language governing permissions and
# limitations under the License.
# ==============================================================================
"""Train and evaluate the Transformer model.

See README for description of setting the training schedule and evaluating the
BLEU score.
"""

from __future__ import absolute_import
from __future__ import division
from __future__ import print_function

import functools
import os
import tempfile

# pylint: disable=g-bad-import-order
from six.moves import xrange  # pylint: disable=redefined-builtin
from absl import app as absl_app
from absl import flags
import tensorflow as tf
# pylint: enable=g-bad-import-order

from official.transformer import compute_bleu
from official.transformer import translate
from official.transformer.model import model_params
from official.transformer.model import transformer
from official.transformer.utils import dataset
from official.transformer.utils import metrics
from official.transformer.utils import schedule
from official.transformer.utils import tokenizer
<<<<<<< HEAD
from official.utils.export import export
=======
from official.utils.accelerator import tpu as tpu_util
>>>>>>> 2d5e95a3
from official.utils.flags import core as flags_core
from official.utils.logs import hooks_helper
from official.utils.logs import logger
from official.utils.misc import model_helpers


PARAMS_MAP = {
    "tiny": model_params.TINY_PARAMS,
    "base": model_params.BASE_PARAMS,
    "big": model_params.BIG_PARAMS,
}
DEFAULT_TRAIN_EPOCHS = 10
INF = int(1e9)
BLEU_DIR = "bleu"

# Dictionary containing tensors that are logged by the logging hooks. Each item
# maps a string to the tensor name.
TENSORS_TO_LOG = {
    "learning_rate": "model/get_train_op/learning_rate/learning_rate",
    "cross_entropy_loss": "model/cross_entropy"}


def model_fn(features, labels, mode, params):
  """Defines how to train, evaluate and predict from the transformer model."""
  with tf.variable_scope("model"):
    inputs, targets = features, labels

    # Create model and get output logits.
    model = transformer.Transformer(params, mode == tf.estimator.ModeKeys.TRAIN)

    logits = model(inputs, targets)

    # When in prediction mode, the labels/targets is None. The model output
    # is the prediction
    if mode == tf.estimator.ModeKeys.PREDICT:
      if params["use_tpu"]:
        raise NotImplementedError("Prediction is not yet supported on TPUs.")
      return tf.estimator.EstimatorSpec(
          tf.estimator.ModeKeys.PREDICT,
<<<<<<< HEAD
          predictions=output,
          export_outputs={
              "translate": tf.estimator.export.PredictOutput(output)
          }
      )
=======
          predictions=logits)
>>>>>>> 2d5e95a3

    # Explicitly set the shape of the logits for XLA (TPU). This is needed
    # because the logits are passed back to the host VM CPU for metric
    # evaluation, and the shape of [?, ?, vocab_size] is too vague. However
    # it is known from Transformer that the first two dimensions of logits
    # are the dimensions of targets. Note that the ambiguous shape of logits is
    # not a problem when computing xentropy, because padded_cross_entropy_loss
    # resolves the shape on the TPU.
    logits.set_shape(targets.shape.as_list() + logits.shape.as_list()[2:])

    # Calculate model loss.
    # xentropy contains the cross entropy loss of every nonpadding token in the
    # targets.
    xentropy, weights = metrics.padded_cross_entropy_loss(
        logits, targets, params["label_smoothing"], params["vocab_size"])
    loss = tf.reduce_sum(xentropy) / tf.reduce_sum(weights)

    # Save loss as named tensor that will be logged with the logging hook.
    tf.identity(loss, "cross_entropy")

    if mode == tf.estimator.ModeKeys.EVAL:
      if params["use_tpu"]:
        # host call functions should only have tensors as arguments.
        # functools.partial() pre-populates params so that metric_fn is
        # TPUEstimator compliant.
        metric_fn = functools.partial(metrics.get_eval_metrics, params=params)
        eval_metrics = (metric_fn, [logits, labels])
        return tf.contrib.tpu.TPUEstimatorSpec(
            mode=mode, loss=loss, predictions={"predictions": logits},
            eval_metrics=eval_metrics)
      return tf.estimator.EstimatorSpec(
          mode=mode, loss=loss, predictions={"predictions": logits},
          eval_metric_ops=metrics.get_eval_metrics(logits, labels, params))
    else:
      train_op, metric_dict = get_train_op_and_metrics(loss, params)

      # Epochs can be quite long. This gives some intermediate information
      # in TensorBoard.
      metric_dict["minibatch_loss"] = loss
      if params["use_tpu"]:
        return tf.contrib.tpu.TPUEstimatorSpec(
            mode=mode, loss=loss, train_op=train_op,
            host_call=tpu_util.construct_scalar_host_call(
                metric_dict=metric_dict, model_dir=params["model_dir"],
                prefix="training/")
        )
      record_scalars(metric_dict)
      return tf.estimator.EstimatorSpec(mode=mode, loss=loss, train_op=train_op)


def record_scalars(metric_dict):
  for key, value in metric_dict.items():
    tf.contrib.summary.scalar(name=key, tensor=value)


def get_learning_rate(learning_rate, hidden_size, learning_rate_warmup_steps):
  """Calculate learning rate with linear warmup and rsqrt decay."""
  with tf.name_scope("learning_rate"):
    warmup_steps = tf.to_float(learning_rate_warmup_steps)
    step = tf.to_float(tf.train.get_or_create_global_step())

    learning_rate *= (hidden_size ** -0.5)
    # Apply linear warmup
    learning_rate *= tf.minimum(1.0, step / warmup_steps)
    # Apply rsqrt decay
    learning_rate *= tf.rsqrt(tf.maximum(step, warmup_steps))

    # Create a named tensor that will be logged using the logging hook.
    # The full name includes variable and names scope. In this case, the name
    # is model/get_train_op/learning_rate/learning_rate
    tf.identity(learning_rate, "learning_rate")

    return learning_rate


def get_train_op_and_metrics(loss, params):
  """Generate training op and metrics to save in TensorBoard."""
  with tf.variable_scope("get_train_op"):
    learning_rate = get_learning_rate(
        learning_rate=params["learning_rate"],
        hidden_size=params["hidden_size"],
        learning_rate_warmup_steps=params["learning_rate_warmup_steps"])

    # Create optimizer. Use LazyAdamOptimizer from TF contrib, which is faster
    # than the TF core Adam optimizer.
    optimizer = tf.contrib.opt.LazyAdamOptimizer(
        learning_rate,
        beta1=params["optimizer_adam_beta1"],
        beta2=params["optimizer_adam_beta2"],
        epsilon=params["optimizer_adam_epsilon"])

    if params["use_tpu"] and params["tpu"] != tpu_util.LOCAL:
      optimizer = tf.contrib.tpu.CrossShardOptimizer(optimizer)

    # Calculate and apply gradients using LazyAdamOptimizer.
    global_step = tf.train.get_global_step()
    tvars = tf.trainable_variables()
    gradients = optimizer.compute_gradients(
        loss, tvars, colocate_gradients_with_ops=True)
    train_op = optimizer.apply_gradients(
        gradients, global_step=global_step, name="train")

    metrics = {"learning_rate": learning_rate}

    if not params["use_tpu"]:
      # gradient norm is not included as a summary when running on TPU, as
      # it can cause instability between the TPU and the host controller.
      gradient_norm = tf.global_norm(list(zip(*gradients))[0])
      metrics["global_norm/gradient_norm"] = gradient_norm

    return train_op, metrics


def translate_and_compute_bleu(estimator, subtokenizer, bleu_source, bleu_ref):
  """Translate file and report the cased and uncased bleu scores."""
  # Create temporary file to store translation.
  tmp = tempfile.NamedTemporaryFile(delete=False)
  tmp_filename = tmp.name

  translate.translate_file(
      estimator, subtokenizer, bleu_source, output_file=tmp_filename,
      print_all_translations=False)

  # Compute uncased and cased bleu scores.
  uncased_score = compute_bleu.bleu_wrapper(bleu_ref, tmp_filename, False)
  cased_score = compute_bleu.bleu_wrapper(bleu_ref, tmp_filename, True)
  os.remove(tmp_filename)
  return uncased_score, cased_score


def get_global_step(estimator):
  """Return estimator's last checkpoint."""
  return int(estimator.latest_checkpoint().split("-")[-1])


def evaluate_and_log_bleu(estimator, bleu_source, bleu_ref, vocab_file):
  """Calculate and record the BLEU score."""
  subtokenizer = tokenizer.Subtokenizer(vocab_file)

  uncased_score, cased_score = translate_and_compute_bleu(
      estimator, subtokenizer, bleu_source, bleu_ref)

  tf.logging.info("Bleu score (uncased):", uncased_score)
  tf.logging.info("Bleu score (cased):", cased_score)
  return uncased_score, cased_score


<<<<<<< HEAD
def train_schedule(
    estimator, train_eval_iterations, single_iteration_train_steps=None,
    single_iteration_train_epochs=None, train_hooks=None, benchmark_logger=None,
    bleu_source=None, bleu_ref=None, bleu_threshold=None, vocab_file=None):
=======
def run_loop(
    estimator, schedule_manager, train_hooks=None, benchmark_logger=None,
    bleu_source=None, bleu_ref=None, bleu_threshold=None, vocab_file_path=None):
>>>>>>> 2d5e95a3
  """Train and evaluate model, and optionally compute model's BLEU score.

  **Step vs. Epoch vs. Iteration**

  Steps and epochs are canonical terms used in TensorFlow and general machine
  learning. They are used to describe running a single process (train/eval):
    - Step refers to running the process through a single or batch of examples.
    - Epoch refers to running the process through an entire dataset.

  E.g. training a dataset with 100 examples. The dataset is
  divided into 20 batches with 5 examples per batch. A single training step
  trains the model on one batch. After 20 training steps, the model will have
  trained on every batch in the dataset, or, in other words, one epoch.

  Meanwhile, iteration is used in this implementation to describe running
  multiple processes (training and eval).
    - A single iteration:
      1. trains the model for a specific number of steps or epochs.
      2. evaluates the model.
      3. (if source and ref files are provided) compute BLEU score.

  This function runs through multiple train+eval+bleu iterations.

  Args:
    estimator: tf.Estimator containing model to train.
    schedule_manager: A schedule.Manager object to guide the run loop.
    train_hooks: List of hooks to pass to the estimator during training.
    benchmark_logger: a BenchmarkLogger object that logs evaluation data
    bleu_source: File containing text to be translated for BLEU calculation.
    bleu_ref: File containing reference translations for BLEU calculation.
    bleu_threshold: minimum BLEU score before training is stopped.
<<<<<<< HEAD
    vocab_file: Path to vocab file that will be used to subtokenize bleu_source.

  Raises:
    ValueError: if both or none of single_iteration_train_steps and
      single_iteration_train_epochs were defined.
=======
    vocab_file_path: Path to vocabulary file used to subtokenize bleu_source.
>>>>>>> 2d5e95a3
  """

  evaluate_bleu = bleu_source is not None and bleu_ref is not None
  if evaluate_bleu and schedule_manager.use_tpu:
    raise ValueError("BLEU score can not be computed when training with a TPU, "
                     "as it requires estimator.predict which is not yet "
                     "supported.")

  # Print details of training schedule.
  tf.logging.info("Training schedule:")
  tf.logging.info(
      "\t1. Train for {}".format(schedule_manager.train_increment_str))
  tf.logging.info("\t2. Evaluate model.")
  if evaluate_bleu:
    tf.logging.info("\t3. Compute BLEU score.")
    if bleu_threshold is not None:
      tf.logging.info("Repeat above steps until the BLEU score reaches %f" %
                      bleu_threshold)
  if not evaluate_bleu or bleu_threshold is None:
    tf.logging.info("Repeat above steps %d times." %
                    schedule_manager.train_eval_iterations)

  if evaluate_bleu:
    # Create summary writer to log bleu score (values can be displayed in
    # Tensorboard).
    bleu_writer = tf.summary.FileWriter(
        os.path.join(estimator.model_dir, BLEU_DIR))
    if bleu_threshold is not None:
      # Change loop stopping condition if bleu_threshold is defined.
      schedule_manager.train_eval_iterations = INF

  # Loop training/evaluation/bleu cycles
  for i in xrange(schedule_manager.train_eval_iterations):
    tf.logging.info("Starting iteration %d" % (i + 1))

    # Train the model for single_iteration_train_steps or until the input fn
    # runs out of examples (if single_iteration_train_steps is None).
    estimator.train(
        dataset.train_input_fn,
        steps=schedule_manager.single_iteration_train_steps,
        hooks=train_hooks)

    eval_results = estimator.evaluate(
        input_fn=dataset.eval_input_fn,
        steps=schedule_manager.single_iteration_eval_steps)

    tf.logging.info("Evaluation results (iter %d/%d):" %
                    (i + 1, schedule_manager.train_eval_iterations))
    tf.logging.info(eval_results)
    benchmark_logger.log_evaluation_result(eval_results)

    # The results from estimator.evaluate() are measured on an approximate
    # translation, which utilize the target golden values provided. The actual
    # bleu score must be computed using the estimator.predict() path, which
    # outputs translations that are not based on golden values. The translations
    # are compared to reference file to get the actual bleu score.
    if evaluate_bleu:
      uncased_score, cased_score = evaluate_and_log_bleu(
          estimator, bleu_source, bleu_ref, vocab_file)

      # Write actual bleu scores using summary writer and benchmark logger
      global_step = get_global_step(estimator)
      summary = tf.Summary(value=[
          tf.Summary.Value(tag="bleu/uncased", simple_value=uncased_score),
          tf.Summary.Value(tag="bleu/cased", simple_value=cased_score),
      ])
      bleu_writer.add_summary(summary, global_step)
      bleu_writer.flush()
      benchmark_logger.log_metric(
          "bleu_uncased", uncased_score, global_step=global_step)
      benchmark_logger.log_metric(
          "bleu_cased", cased_score, global_step=global_step)

      # Stop training if bleu stopping threshold is met.
      if model_helpers.past_stop_threshold(bleu_threshold, uncased_score):
        bleu_writer.close()
        break


def define_transformer_flags():
  """Add flags and flag validators for running transformer_main."""
  # Add common flags (data_dir, model_dir, train_epochs, etc.).
  flags_core.define_base(multi_gpu=False, num_gpu=False)
  flags_core.define_performance(
      num_parallel_calls=True,
      inter_op=False,
      intra_op=False,
      synthetic_data=False,
      max_train_steps=False,
      dtype=False
  )
  flags_core.define_benchmark()
  flags_core.define_device(tpu=True)

  # Set flags from the flags_core module as "key flags" so they're listed when
  # the '-h' flag is used. Without this line, the flags defined above are
  # only shown in the full `--helpful` help text.
  flags.adopt_module_key_flags(flags_core)

  # Add transformer-specific flags
  flags.DEFINE_enum(
      name="param_set", short_name="mp", default="big",
      enum_values=["base", "big", "tiny"],
      help=flags_core.help_wrap(
          "Parameter set to use when creating and training the model. The "
          "parameters define the input shape (batch size and max length), "
          "model configuration (size of embedding, # of hidden layers, etc.), "
          "and various other settings. The big parameter set increases the "
          "default batch size, embedding/hidden size, and filter size. For a "
          "complete list of parameters, please see model/model_params.py."))

  flags.DEFINE_bool(
      name="static_batch", default=False,
      help=flags_core.help_wrap(
          "Whether the batches in the dataset should have static shapes. In "
          "general, this setting should be False. Dynamic shapes allow the "
          "inputs to be grouped so that the number of padding tokens is "
          "minimized, and helps model training. In cases where the input shape "
          "must be static (e.g. running on TPU), this setting will be ignored "
          "and static batching will always be used."))

  # Flags for training with steps (may be used for debugging)
  flags.DEFINE_integer(
      name="train_steps", short_name="ts", default=None,
      help=flags_core.help_wrap("The number of steps used to train."))
  flags.DEFINE_integer(
      name="steps_between_evals", short_name="sbe", default=1000,
      help=flags_core.help_wrap(
          "The Number of training steps to run between evaluations. This is "
          "used if --train_steps is defined."))

  # BLEU score computation
  flags.DEFINE_string(
      name="bleu_source", short_name="bls", default=None,
      help=flags_core.help_wrap(
          "Path to source file containing text translate when calculating the "
          "official BLEU score. Both --bleu_source and --bleu_ref must be set. "
          "Use the flag --stop_threshold to stop the script based on the "
          "uncased BLEU score."))
  flags.DEFINE_string(
      name="bleu_ref", short_name="blr", default=None,
      help=flags_core.help_wrap(
          "Path to source file containing text translate when calculating the "
          "official BLEU score. Both --bleu_source and --bleu_ref must be set. "
          "Use the flag --stop_threshold to stop the script based on the "
          "uncased BLEU score."))
  flags.DEFINE_string(
      name="vocab_file", short_name="vf", default=None,
      help=flags_core.help_wrap(
          "Path to subtoken vocabulary file. If data_download.py was used to "
          "download and encode the training data, look in the data_dir to find "
          "the vocab file."))
  flags.mark_flag_as_required("vocab_file")

  flags_core.set_defaults(data_dir="/tmp/translate_ende",
                          model_dir="/tmp/transformer_model",
                          batch_size=None,
                          train_epochs=None)

  @flags.multi_flags_validator(
      ["train_epochs", "train_steps"],
      message="Both --train_steps and --train_epochs were set. Only one may be "
              "defined.")
  def _check_train_limits(flag_dict):
    return flag_dict["train_epochs"] is None or flag_dict["train_steps"] is None

  @flags.multi_flags_validator(
      ["bleu_source", "bleu_ref"],
      message="Files specified by --bleu_source and/or --bleu_ref don't exist. "
              "Please ensure that the file paths are correct.")
  def _check_bleu_files(flags_dict):
    """Validate files when bleu_source and bleu_ref are defined."""
    if flags_dict["bleu_source"] is None or flags_dict["bleu_ref"] is None:
      return True
    return all([
        tf.gfile.Exists(flags_dict["bleu_source"]),
        tf.gfile.Exists(flags_dict["bleu_ref"])])

  @flags.validator("vocab_file", "File set by --vocab_file does not exist.")
  def _check_vocab_file(vocab_file):
    """Ensure that vocab file exists."""
    return tf.gfile.Exists(vocab_file)

  flags_core.require_cloud_storage(["data_dir", "model_dir"])


def construct_estimator(flags_obj, params, schedule_manager):
  """Construct an estimator from either Estimator or TPUEstimator.

  Args:
    flags_obj: The FLAGS object parsed from command line.
    params: A dict of run specific parameters.
    schedule_manager: A schedule.Manager object containing the run schedule.

  Returns:
    An estimator object to be used for training and eval.
  """
  if not params["use_tpu"]:
    return tf.estimator.Estimator(
        model_fn=model_fn, model_dir=flags_obj.model_dir, params=params)

  tpu_cluster_resolver = tf.contrib.cluster_resolver.TPUClusterResolver(
      tpu=flags_obj.tpu,
      zone=flags_obj.tpu_zone,
      project=flags_obj.tpu_gcp_project
  )

  tpu_config = tf.contrib.tpu.TPUConfig(
      iterations_per_loop=schedule_manager.single_iteration_train_steps,
      num_shards=flags_obj.num_tpu_shards)

  run_config = tf.contrib.tpu.RunConfig(
      cluster=tpu_cluster_resolver,
      model_dir=flags_obj.model_dir,
      session_config=tf.ConfigProto(
          allow_soft_placement=True, log_device_placement=True),
      tpu_config=tpu_config)

  return tf.contrib.tpu.TPUEstimator(
      model_fn=model_fn,
      use_tpu=params["use_tpu"] and flags_obj.tpu != tpu_util.LOCAL,
      train_batch_size=schedule_manager.batch_size,
      eval_batch_size=schedule_manager.batch_size,
      params={
          # TPUEstimator needs to populate batch_size itself due to sharding.
          key: value for key, value in params.items() if key != "batch_size"},
      config=run_config)


def run_transformer(flags_obj):
  """Create tf.Estimator to train and evaluate transformer model.

  Args:
    flags_obj: Object containing parsed flag values.
  """
  # Add flag-defined parameters to params object
  params = PARAMS_MAP[flags_obj.param_set]
  params["data_dir"] = flags_obj.data_dir
  params["model_dir"] = flags_obj.model_dir
  params["num_parallel_calls"] = flags_obj.num_parallel_calls

  params["tpu"] = flags_obj.tpu
  params["use_tpu"] = bool(flags_obj.tpu)  # was a tpu specified.
  params["batch_size"] = flags_obj.batch_size or (
      params["default_batch_size_tpu"] if params["use_tpu"]
      else params["default_batch_size"])
  params["static_batch"] = flags_obj.static_batch or params["use_tpu"]
  params["allow_ffn_pad"] = not params["use_tpu"]

  schedule_manager = schedule.Manager(
      train_steps=flags_obj.train_steps,
      steps_between_evals=flags_obj.steps_between_evals,
      train_epochs=flags_obj.train_epochs,
      epochs_between_evals=flags_obj.epochs_between_evals,
      default_train_epochs=DEFAULT_TRAIN_EPOCHS,
      batch_size=params["batch_size"],
      max_length=params["max_length"],
      use_tpu=params["use_tpu"],
      num_tpu_shards=flags_obj.num_tpu_shards
  )

  params["repeat_dataset"] = schedule_manager.repeat_dataset

  # Create hooks that log information about the training and metric values
  train_hooks = hooks_helper.get_train_hooks(
      flags_obj.hooks,
      tensors_to_log=TENSORS_TO_LOG,  # used for logging hooks
      batch_size=schedule_manager.batch_size,  # for ExamplesPerSecondHook
      use_tpu=params["use_tpu"]  # Not all hooks can run with TPUs
  )
  benchmark_logger = logger.get_benchmark_logger()
  benchmark_logger.log_run_info(
      model_name="transformer",
      dataset_name="wmt_translate_ende",
      run_params=params,
      test_id=flags_obj.benchmark_test_id)

  # Train and evaluate transformer model
  estimator = construct_estimator(flags_obj, params, schedule_manager)
  run_loop(
      estimator=estimator,
      # Training arguments
      schedule_manager=schedule_manager,
      train_hooks=train_hooks,
      benchmark_logger=benchmark_logger,
      # BLEU calculation arguments
      bleu_source=flags_obj.bleu_source,
      bleu_ref=flags_obj.bleu_ref,
      bleu_threshold=flags_obj.stop_threshold,
      vocab_file=flags_obj.vocab_file)

  if flags_obj.export_dir:
    serving_input_fn = export.build_tensor_serving_input_receiver_fn(
        shape=[None], dtype=tf.int64, batch_size=None)
    # Export saved model, and save the vocab file as an extra asset. The vocab
    # file is saved to allow consistent input encoding and output decoding.
    # (See the "Export trained model" section in the README for an example of
    # how to use the vocab file.)
    # Since the model itself does not use the vocab file, this file is saved as
    # an extra asset rather than a core asset.
    estimator.export_savedmodel(
        flags_obj.export_dir, serving_input_fn,
        assets_extra={"vocab.txt": flags_obj.vocab_file})


def main(_):
  with logger.benchmark_context(flags.FLAGS):
    run_transformer(flags.FLAGS)


if __name__ == "__main__":
  tf.logging.set_verbosity(tf.logging.INFO)
  define_transformer_flags()
  absl_app.run(main)<|MERGE_RESOLUTION|>--- conflicted
+++ resolved
@@ -41,11 +41,8 @@
 from official.transformer.utils import metrics
 from official.transformer.utils import schedule
 from official.transformer.utils import tokenizer
-<<<<<<< HEAD
+from official.utils.accelerator import tpu as tpu_util
 from official.utils.export import export
-=======
-from official.utils.accelerator import tpu as tpu_util
->>>>>>> 2d5e95a3
 from official.utils.flags import core as flags_core
 from official.utils.logs import hooks_helper
 from official.utils.logs import logger
@@ -85,15 +82,10 @@
         raise NotImplementedError("Prediction is not yet supported on TPUs.")
       return tf.estimator.EstimatorSpec(
           tf.estimator.ModeKeys.PREDICT,
-<<<<<<< HEAD
           predictions=output,
           export_outputs={
-              "translate": tf.estimator.export.PredictOutput(output)
-          }
-      )
-=======
-          predictions=logits)
->>>>>>> 2d5e95a3
+              "translate": tf.estimator.export.PredictOutput(logits)
+          })
 
     # Explicitly set the shape of the logits for XLA (TPU). This is needed
     # because the logits are passed back to the host VM CPU for metric
@@ -240,17 +232,9 @@
   tf.logging.info("Bleu score (cased):", cased_score)
   return uncased_score, cased_score
 
-
-<<<<<<< HEAD
-def train_schedule(
-    estimator, train_eval_iterations, single_iteration_train_steps=None,
-    single_iteration_train_epochs=None, train_hooks=None, benchmark_logger=None,
-    bleu_source=None, bleu_ref=None, bleu_threshold=None, vocab_file=None):
-=======
 def run_loop(
     estimator, schedule_manager, train_hooks=None, benchmark_logger=None,
-    bleu_source=None, bleu_ref=None, bleu_threshold=None, vocab_file_path=None):
->>>>>>> 2d5e95a3
+    bleu_source=None, bleu_ref=None, bleu_threshold=None, vocab_file=None):
   """Train and evaluate model, and optionally compute model's BLEU score.
 
   **Step vs. Epoch vs. Iteration**
@@ -282,15 +266,11 @@
     bleu_source: File containing text to be translated for BLEU calculation.
     bleu_ref: File containing reference translations for BLEU calculation.
     bleu_threshold: minimum BLEU score before training is stopped.
-<<<<<<< HEAD
     vocab_file: Path to vocab file that will be used to subtokenize bleu_source.
 
   Raises:
     ValueError: if both or none of single_iteration_train_steps and
       single_iteration_train_epochs were defined.
-=======
-    vocab_file_path: Path to vocabulary file used to subtokenize bleu_source.
->>>>>>> 2d5e95a3
   """
 
   evaluate_bleu = bleu_source is not None and bleu_ref is not None
