--- conflicted
+++ resolved
@@ -251,14 +251,9 @@
         ([max_length], [max_length]), drop_remainder=True)
   else:
     # Group and batch such that each batch has examples of similar length.
-<<<<<<< HEAD
-    # TODO: _batch_examples might need to do something special for num_replicas.
-    dataset = _batch_examples(dataset, batch_size // num_replicas, max_length)
-=======
     # TODO(xunkai): _batch_examples might need to do something special for
     # num_replicas.
-    dataset = _batch_examples(dataset, batch_size, max_length)
->>>>>>> 7546a9e3
+    dataset = _batch_examples(dataset, batch_size // num_replicas, max_length)
 
   dataset = dataset.repeat(repeat)
 
