# Copyright 2019 The TensorFlow Authors. All Rights Reserved.
#
# Licensed under the Apache License, Version 2.0 (the 'License');
# you may not use this file except in compliance with the License.
# You may obtain a copy of the License at
#
#     http://www.apache.org/licenses/LICENSE-2.0
#
# Unless required by applicable law or agreed to in writing, software
# distributed under the License is distributed on an 'AS IS' BASIS,
# WITHOUT WARRANTIES OR CONDITIONS OF ANY KIND, either express or implied.
# See the License for the specific language governing permissions and
# limitations under the License.
# ==============================================================================
"""Misc for Transformer."""

from __future__ import absolute_import
from __future__ import division
from __future__ import print_function

# pylint: disable=g-bad-import-order
from absl import flags
import tensorflow as tf

# TODO(tianlin) Import internal library. Remove this when some functions for
# different TF versions are fixed.
from tensorflow.python import tf2 as tf2_internal

from official.transformer.model import model_params
from official.utils.flags import core as flags_core
from official.utils.misc import keras_utils

FLAGS = flags.FLAGS

PARAMS_MAP = {
    'tiny': model_params.TINY_PARAMS,
    'base': model_params.BASE_PARAMS,
    'big': model_params.BIG_PARAMS,
}


def is_v2():
  """Returns whether it is v2."""
  return tf2_internal.enabled()


def get_model_params(param_set, num_gpus):
  """Gets predefined model params."""
  if num_gpus > 1:
    if param_set == 'big':
      return model_params.BIG_MULTI_GPU_PARAMS.copy()
    elif param_set == 'base':
      return model_params.BASE_MULTI_GPU_PARAMS.copy()
    else:
      raise ValueError('Not valid params: param_set={} num_gpus={}'.format(
          param_set, num_gpus))

  return PARAMS_MAP[param_set].copy()


def define_transformer_flags():
  """Add flags and flag validators for running transformer_main."""
  # Add common flags (data_dir, model_dir, train_epochs, etc.).
  flags_core.define_base()
  flags_core.define_performance(
      num_parallel_calls=True,
      inter_op=False,
      intra_op=False,
      synthetic_data=True,
      max_train_steps=False,
<<<<<<< HEAD
      dtype=True,
      loss_scale=True,
      all_reduce_alg=True
=======
      dtype=False,
      all_reduce_alg=True,
      enable_xla=True
>>>>>>> 269581dc
  )

  # Additional performance flags
  # TODO(b/76028325): Remove when generic layout optimizer is ready.
  flags.DEFINE_boolean(
      name='enable_grappler_layout_optimizer',
      default=True,
      help='Enable Grappler layout optimizer. Currently Grappler can '
           'de-optimize fp16 graphs by forcing NCHW layout for all '
           'convolutions and batch normalizations, and this flag allows to '
           'disable it.'
  )

  flags_core.define_benchmark()
  flags_core.define_device(tpu=True)

  flags.DEFINE_integer(
      name='train_steps', short_name='ts', default=300000,
      help=flags_core.help_wrap('The number of steps used to train.'))
  flags.DEFINE_integer(
      name='steps_between_evals', short_name='sbe', default=1000,
      help=flags_core.help_wrap(
          'The Number of training steps to run between evaluations. This is '
          'used if --train_steps is defined.'))
  flags.DEFINE_boolean(
      name='enable_time_history', default=True,
      help='Whether to enable TimeHistory callback.')
  flags.DEFINE_boolean(
      name='enable_tensorboard', default=False,
      help='Whether to enable Tensorboard callback.')
  flags.DEFINE_string(
      name='profile_steps', default=None,
      help='Save profiling data to model dir at given range of steps. The '
      'value must be a comma separated pair of positive integers, specifying '
      'the first and last step to profile. For example, "--profile_steps=2,4" '
      'triggers the profiler to process 3 steps, starting from the 2nd step. '
      'Note that profiler has a non-trivial performance overhead, and the '
      'output file can be gigantic if profiling many steps.')
  # Set flags from the flags_core module as 'key flags' so they're listed when
  # the '-h' flag is used. Without this line, the flags defined above are
  # only shown in the full `--helpful` help text.
  flags.adopt_module_key_flags(flags_core)

  # Add transformer-specific flags
  flags.DEFINE_enum(
      name='param_set', short_name='mp', default='big',
      enum_values=PARAMS_MAP.keys(),
      help=flags_core.help_wrap(
          'Parameter set to use when creating and training the model. The '
          'parameters define the input shape (batch size and max length), '
          'model configuration (size of embedding, # of hidden layers, etc.), '
          'and various other settings. The big parameter set increases the '
          'default batch size, embedding/hidden size, and filter size. For a '
          'complete list of parameters, please see model/model_params.py.'))

  flags.DEFINE_bool(
      name='static_batch', short_name='sb', default=False,
      help=flags_core.help_wrap(
          'Whether the batches in the dataset should have static shapes. In '
          'general, this setting should be False. Dynamic shapes allow the '
          'inputs to be grouped so that the number of padding tokens is '
          'minimized, and helps model training. In cases where the input shape '
          'must be static (e.g. running on TPU), this setting will be ignored '
          'and static batching will always be used.'))
  flags.DEFINE_integer(
      name='max_length', short_name='ml', default=256,
      help=flags_core.help_wrap(
          'Max sentence length for Transformer. Default is 256. Note: Usually '
          'it is more effective to use a smaller max length if static_batch is '
          'enabled, e.g. 64.'))

  # Flags for training with steps (may be used for debugging)
  flags.DEFINE_integer(
      name='validation_steps', short_name='vs', default=64,
      help=flags_core.help_wrap('The number of steps used in validation.'))

  # BLEU score computation
  flags.DEFINE_string(
      name='bleu_source', short_name='bls', default=None,
      help=flags_core.help_wrap(
          'Path to source file containing text translate when calculating the '
          'official BLEU score. Both --bleu_source and --bleu_ref must be set. '
          'Use the flag --stop_threshold to stop the script based on the '
          'uncased BLEU score.'))
  flags.DEFINE_string(
      name='bleu_ref', short_name='blr', default=None,
      help=flags_core.help_wrap(
          'Path to source file containing text translate when calculating the '
          'official BLEU score. Both --bleu_source and --bleu_ref must be set. '
          'Use the flag --stop_threshold to stop the script based on the '
          'uncased BLEU score.'))
  flags.DEFINE_string(
      name='vocab_file', short_name='vf', default=None,
      help=flags_core.help_wrap(
          'Path to subtoken vocabulary file. If data_download.py was used to '
          'download and encode the training data, look in the data_dir to find '
          'the vocab file.'))
  flags.DEFINE_string(
      name='mode', default='train',
      help=flags_core.help_wrap('mode: train, eval, or predict'))

  flags_core.set_defaults(data_dir='/tmp/translate_ende',
                          model_dir='/tmp/transformer_model',
                          batch_size=None,
                          train_epochs=10)

  # pylint: disable=unused-variable
  @flags.multi_flags_validator(
      ['mode', 'train_epochs'],
      message='--train_epochs must be defined in train mode')
  def _check_train_limits(flag_dict):
    if flag_dict['mode'] == 'train':
      return flag_dict['train_epochs'] is not None
    return True

  @flags.multi_flags_validator(
      ['bleu_source', 'bleu_ref'],
      message='Both or neither --bleu_source and --bleu_ref must be defined.')
  def _check_bleu_files(flags_dict):
    return (flags_dict['bleu_source'] is None) == (
        flags_dict['bleu_ref'] is None)

  @flags.multi_flags_validator(
      ['bleu_source', 'bleu_ref', 'vocab_file'],
      message='--vocab_file must be defined if --bleu_source and --bleu_ref '
              'are defined.')
  def _check_bleu_vocab_file(flags_dict):
    if flags_dict['bleu_source'] and flags_dict['bleu_ref']:
      return flags_dict['vocab_file'] is not None
    return True

  @flags.multi_flags_validator(
      ['export_dir', 'vocab_file'],
      message='--vocab_file must be defined if --export_dir is set.')
  def _check_export_vocab_file(flags_dict):
    if flags_dict['export_dir']:
      return flags_dict['vocab_file'] is not None
    return True
  # pylint: enable=unused-variable

  flags_core.require_cloud_storage(['data_dir', 'model_dir', 'export_dir'])


def get_callbacks():
  """Returns common callbacks."""
  callbacks = []
  if FLAGS.enable_time_history:
    time_callback = keras_utils.TimeHistory(FLAGS.batch_size, FLAGS.log_steps)
    callbacks.append(time_callback)

  if FLAGS.enable_tensorboard:
    tensorboard_callback = tf.keras.callbacks.TensorBoard(
        log_dir=FLAGS.model_dir)
    callbacks.append(tensorboard_callback)

  if FLAGS.profile_steps:
    profiler_callback = keras_utils.get_profiler_callback(
        FLAGS.model_dir,
        FLAGS.profile_steps,
        FLAGS.enable_tensorboard)
    callbacks.append(profiler_callback)

  return callbacks


def build_stats(history, callbacks):
  """Normalizes and returns dictionary of stats.

  Args:
    history: Results of the training step.
    callbacks: a list of callbacks which might include a time history callback
      used during keras.fit.

  Returns:
    Dictionary of normalized results.
  """
  stats = {}

  if history and history.history:
    train_hist = history.history
    # Gets final loss from training.
    stats['loss'] = train_hist['loss'][-1].item()

  if not callbacks:
    return stats

  # Look for the time history callback which was used during keras.fit
  for callback in callbacks:
    if isinstance(callback, keras_utils.TimeHistory):
      timestamp_log = callback.timestamp_log
      stats['step_timestamp_log'] = timestamp_log
      stats['train_finish_time'] = callback.train_finish_time
      if len(timestamp_log) > 1:
        stats['avg_exp_per_second'] = (
            callback.batch_size * callback.log_steps *
            (len(callback.timestamp_log)-1) /
            (timestamp_log[-1].timestamp - timestamp_log[0].timestamp))
  return stats<|MERGE_RESOLUTION|>--- conflicted
+++ resolved
@@ -68,15 +68,10 @@
       intra_op=False,
       synthetic_data=True,
       max_train_steps=False,
-<<<<<<< HEAD
       dtype=True,
       loss_scale=True,
-      all_reduce_alg=True
-=======
-      dtype=False,
       all_reduce_alg=True,
       enable_xla=True
->>>>>>> 269581dc
   )
 
   # Additional performance flags
