--- conflicted
+++ resolved
@@ -45,14 +45,6 @@
     inferred_batch_size = 0
     batch_size = 0
   initial_state=tf.Variable(tf.zeros(tf.stack([batch_size] + state_shape)))
-  #initial_state = state_initializer(dtype=dtype)
-
-<<<<<<< HEAD
-=======
-  initial_state = state_initializer(
-      tf.stack([batch_size] + state_shape),
-      dtype=dtype)
->>>>>>> 4bd29ac0
   initial_state.set_shape([inferred_batch_size] + state_shape)
 
   return initial_state
@@ -95,11 +87,7 @@
                          reuse=reuse):
     inputs.get_shape().assert_has_rank(4)
     state.get_shape().assert_has_rank(4)
-<<<<<<< HEAD
     c, h = tf.split(state, 2,3 )
-=======
-    c, h = tf.split(axis=3, num_or_size_splits=2, value=state)
->>>>>>> 4bd29ac0
     inputs_h = tf.concat(axis=3, values=[inputs, h])
     # Parameters of gates are concatenated into one conv for efficiency.
     i_j_f_o = layers.conv2d(inputs_h,
@@ -109,19 +97,15 @@
                             scope='Gates')
 
     # i = input_gate, j = new_input, f = forget_gate, o = output_gate
-<<<<<<< HEAD
+
     i, j, f, o = tf.split(i_j_f_o, 4,3 )
-=======
-    i, j, f, o = tf.split(axis=3, num_or_size_splits=4, value=i_j_f_o)
->>>>>>> 4bd29ac0
+
 
     new_c = c * tf.sigmoid(f + forget_bias) + tf.sigmoid(i) * tf.tanh(j)
     new_h = tf.tanh(new_c) * tf.sigmoid(o)
 
-<<<<<<< HEAD
-    return new_h, tf.concat(axis=3, values=[new_c, new_h])
-=======
     return new_h, tf.concat(axis=3, values=[new_c, new_h])
 
 
->>>>>>> 4bd29ac0
+
+
