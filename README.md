# TensorFlow Models

This repository contains machine learning models implemented in
[TensorFlow](https://tensorflow.org). The models are maintained by their
respective authors. To propose a model for inclusion, please submit a pull
request.

Currently, the models are compatible with TensorFlow 1.0 or later. If you are
running TensorFlow 0.12 or earlier, please
[upgrade your installation](https://www.tensorflow.org/install).


## Models
- [adversarial_crypto](adversarial_crypto): protecting communications with adversarial neural cryptography.
- [adversarial_text](adversarial_text): semi-supervised sequence learning with adversarial training.
- [attention_ocr](attention_ocr): a model for real-world image text extraction.
- [audioset](audioset): Models and supporting code for use with [AudioSet](http://g.co.audioset).
- [autoencoder](autoencoder): various autoencoders.
- [cognitive_mapping_and_planning](cognitive_mapping_and_planning): implementation of a spatial memory based mapping and planning architecture for visual navigation.
- [compression](compression): compressing and decompressing images using a pre-trained Residual GRU network.
- [differential_privacy](differential_privacy): privacy-preserving student models from multiple teachers.
- [domain_adaptation](domain_adaptation): domain separation networks.
- [im2txt](im2txt): image-to-text neural network for image captioning.
- [inception](inception): deep convolutional networks for computer vision.
- [learning_to_remember_rare_events](learning_to_remember_rare_events):  a large-scale life-long memory module for use in deep learning.
- [lfads](lfads): sequential variational autoencoder for analyzing neuroscience data.
- [lm_1b](lm_1b): language modeling on the one billion word benchmark.
- [namignizer](namignizer): recognize and generate names.
- [neural_gpu](neural_gpu): highly parallel neural computer.
- [neural_programmer](neural_programmer): neural network augmented with logic and mathematic operations.
- [next_frame_prediction](next_frame_prediction): probabilistic future frame synthesis via cross convolutional networks.
- [object_detection](object_detection): localizing and identifying multiple objects in a single image.
<<<<<<< HEAD
- [PathNet](pathnet): a super neural network with sparse activations per each tasks.
=======
- [pcl_rl](pcl_rl): code for several reinforcement learning algorithms, including Path Consistency Learning.
- [ptn](ptn): perspective transformer nets for 3D object reconstruction.
- [qa_kg](qa_kg): module networks for question answering on knowledge graphs.
>>>>>>> 339230ee
- [real_nvp](real_nvp): density estimation using real-valued non-volume preserving (real NVP) transformations.
- [rebar](rebar): low-variance, unbiased gradient estimates for discrete latent variable models.
- [resnet](resnet): deep and wide residual networks.
- [skip_thoughts](skip_thoughts): recurrent neural network sentence-to-vector encoder.
- [slim](slim): image classification models in TF-Slim.
- [street](street): identify the name of a street (in France) from an image using a Deep RNN.
- [swivel](swivel): the Swivel algorithm for generating word embeddings.
- [syntaxnet](syntaxnet): neural models of natural language syntax.
- [textsum](textsum): sequence-to-sequence with attention model for text summarization.
- [transformer](transformer): spatial transformer network, which allows the spatial manipulation of data within the network.
- [tutorials](tutorials): models described in the [TensorFlow tutorials](https://www.tensorflow.org/tutorials/).
- [video_prediction](video_prediction): predicting future video frames with neural advection.<|MERGE_RESOLUTION|>--- conflicted
+++ resolved
@@ -30,13 +30,9 @@
 - [neural_programmer](neural_programmer): neural network augmented with logic and mathematic operations.
 - [next_frame_prediction](next_frame_prediction): probabilistic future frame synthesis via cross convolutional networks.
 - [object_detection](object_detection): localizing and identifying multiple objects in a single image.
-<<<<<<< HEAD
-- [PathNet](pathnet): a super neural network with sparse activations per each tasks.
-=======
 - [pcl_rl](pcl_rl): code for several reinforcement learning algorithms, including Path Consistency Learning.
 - [ptn](ptn): perspective transformer nets for 3D object reconstruction.
 - [qa_kg](qa_kg): module networks for question answering on knowledge graphs.
->>>>>>> 339230ee
 - [real_nvp](real_nvp): density estimation using real-valued non-volume preserving (real NVP) transformations.
 - [rebar](rebar): low-variance, unbiased gradient estimates for discrete latent variable models.
 - [resnet](resnet): deep and wide residual networks.
