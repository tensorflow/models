--- conflicted
+++ resolved
@@ -6,38 +6,6 @@
 
 The [research models](research) are a large collection of models implemented in TensorFlow by researchers. It is up to the individual researchers to maintain the models and/or provide support on issues and pull requests.
 
-<<<<<<< HEAD
-## Models
-- [adversarial_crypto](adversarial_crypto): protecting communications with adversarial neural cryptography.
-- [adversarial_text](adversarial_text): semi-supervised sequence learning with adversarial training.
-- [attention_ocr](attention_ocr): a model for real-world image text extraction.
-- [autoencoder](autoencoder): various autoencoders.
-- [cognitive_mapping_and_planning](cognitive_mapping_and_planning): implementation of a spatial memory based mapping and planning architecture for visual navigation.
-- [compression](compression): compressing and decompressing images using a pre-trained Residual GRU network.
-- [differential_privacy](differential_privacy): privacy-preserving student models from multiple teachers.
-- [domain_adaptation](domain_adaptation): domain separation networks.
-- [im2txt](im2txt): image-to-text neural network for image captioning.
-- [inception](inception): deep convolutional networks for computer vision.
-- [learning_to_remember_rare_events](learning_to_remember_rare_events):  a large-scale life-long memory module for use in deep learning.
-- [lm_1b](lm_1b): language modeling on the one billion word benchmark.
-- [namignizer](namignizer): recognize and generate names.
-- [neural_gpu](neural_gpu): highly parallel neural computer.
-- [neural_programmer](neural_programmer): neural network augmented with logic and mathematic operations.
-- [next_frame_prediction](next_frame_prediction): probabilistic future frame synthesis via cross convolutional networks.
-- [real_nvp](real_nvp): density estimation using real-valued non-volume preserving (real NVP) transformations.
-- [resnet](resnet): deep and wide residual networks.
-- [skip_thoughts](skip_thoughts): recurrent neural network sentence-to-vector encoder.
-- [slim](slim): image classification models in TF-Slim.
-- [street](street): identify the name of a street (in France) from an image using a Deep RNN.
-- [swivel](swivel): the Swivel algorithm for generating word embeddings.
-- [syntaxnet](syntaxnet): neural models of natural language syntax.
-- [textsum](textsum): sequence-to-sequence with attention model for text summarization.
-- [transformer](transformer): spatial transformer network, which allows the spatial manipulation of data within the network.
-- [tutorials](tutorials): models described in the [TensorFlow tutorials](https://www.tensorflow.org/tutorials/).
-- [video_prediction](video_prediction): predicting future video frames with neural advection.
-- [DeepTrade](DeepTrade): estimate risk in buying and selling stock using LSTM.
-=======
 The [samples folder](samples) contains code snippets and smaller models that demonstrate features of TensorFlow, including code presented in various blog posts.
 
-The [tutorials folder](tutorials) is a collection of models described in the [TensorFlow tutorials](https://www.tensorflow.org/tutorials/).
->>>>>>> fad60753
+The [tutorials folder](tutorials) is a collection of models described in the [TensorFlow tutorials](https://www.tensorflow.org/tutorials/).