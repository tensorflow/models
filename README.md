--- conflicted
+++ resolved
@@ -8,21 +8,6 @@
 
 
 ## Models
-<<<<<<< HEAD
-- [autoencoder](autoencoder) -- various autoencoders
-- [inception](inception) -- deep convolutional networks for computer vision
-- [namignizer](namignizer) -- recognize and generate names
-- [neural_gpu](neural_gpu) -- highly parallel neural computer
-- [privacy](privacy) -- privacy-preserving student models from multiple teachers
-- [resnet](resnet) -- deep and wide residual networks
-- [skipthought](skipthought) -- a sequence-to-sequence model to create sentence embeddings
-- [slim](slim) -- image classification models in TF-Slim
-- [swivel](swivel) -- the Swivel algorithm for generating word embeddings
-- [syntaxnet](syntaxnet) -- neural models of natural language syntax
-- [textsum](textsum) -- sequence-to-sequence with attention model for text summarization.
-- [transformer](transformer) -- spatial transformer network, which allows the spatial manipulation of data within the network
-- [im2txt](im2txt) -- image-to-text neural network for image captioning.
-=======
 - [autoencoder](autoencoder): various autoencoders.
 - [compression](compression): compressing and decompressing images using a pre-trained Residual GRU network.
 - [differential_privacy](differential_privacy): privacy-preserving student models from multiple teachers.
@@ -36,6 +21,7 @@
 - [next_frame_prediction](next_frame_prediction): probabilistic future frame synthesis via cross convolutional networks.
 - [real_nvp](real_nvp): density estimation using real-valued non-volume preserving (real NVP) transformations.
 - [resnet](resnet): deep and wide residual networks.
+- [skipthought](skipthought): a sequence-to-sequence model to create sentence embeddings.
 - [slim](slim): image classification models in TF-Slim.
 - [street](street): identify the name of a street (in France) from an image using a Deep RNN.
 - [swivel](swivel): the Swivel algorithm for generating word embeddings.
@@ -43,5 +29,4 @@
 - [textsum](textsum): sequence-to-sequence with attention model for text summarization.
 - [transformer](transformer): spatial transformer network, which allows the spatial manipulation of data within the network.
 - [tutorials](tutorials): models described in the [TensorFlow tutorials](https://www.tensorflow.org/tutorials/).
-- [video_prediction](video_prediction): predicting future video frames with neural advection.
->>>>>>> 1e01a474
+- [video_prediction](video_prediction): predicting future video frames with neural advection.